[package]
name = "zkevm-circuits"
version = "0.1.0"
authors = ["therealyingtong <yingtong@z.cash>"]
edition = "2021"
license = "MIT OR Apache-2.0"

# See more keys and their definitions at https://doc.rust-lang.org/cargo/reference/manifest.html

[dependencies]
halo2_proofs = { git = "https://github.com/privacy-scaling-explorations/halo2.git", tag = "v2023_02_02" }
num = "0.4"
sha3 = "0.10"
array-init = "2.0.0"
bus-mapping = { path = "../bus-mapping" }
eth-types = { path = "../eth-types" }
gadgets = { path = "../gadgets" }
ethers-core = "0.17.0"
ethers-signers = { version = "0.17.0", optional = true }
mock = { path = "../mock", optional = true }
strum = "0.24"
strum_macros = "0.24"
rand_xorshift = "0.3"
rand = "0.8"
itertools = "0.10.3"
lazy_static = "1.4"
mpt-zktrie = { path = "../zktrie" }
keccak256 = { path = "../keccak256"}
log = "0.4"
env_logger = "0.9"

halo2_base = { git = "https://github.com/scroll-tech/halo2-lib", branch = "halo2-ecc-ecdsa-0129", default-features = false }
halo2_ecc = { git = "https://github.com/scroll-tech/halo2-lib", branch = "halo2-ecc-ecdsa-0129", default-features = false }

maingate = { git = "https://github.com/privacy-scaling-explorations/halo2wrong", tag = "v2023_02_02" }

libsecp256k1 = "0.7"
num-bigint = { version = "0.4" }
rlp = "0.5.1"
subtle = "2.4"
rand_chacha = "0.3"
<<<<<<< HEAD
hex = "0.4.3"
rayon = "1.5"
once_cell = "1.17.0"
=======
snark-verifier = { git = "https://github.com/privacy-scaling-explorations/snark-verifier", tag = "v2023_02_02", default-features = false, features = ["loader_halo2", "system_halo2"] }
>>>>>>> 1835da88

[dev-dependencies]
bus-mapping = { path = "../bus-mapping", features = ["test"] }
criterion = "0.3"
ctor = "0.1.22"
ethers-signers = "0.17.0"
hex = "0.4.3"
itertools = "0.10.1"
mock = { path = "../mock" }
pretty_assertions = "1.0.0"

[features]
default = ["test", "onephase", "enable-sign-verify"]
test = ["ethers-signers", "mock"]
onephase = []
zktrie = []
enable-sign-verify = []
codehash = []
reject-eip2718 = []
poseidon-codehash = []<|MERGE_RESOLUTION|>--- conflicted
+++ resolved
@@ -39,13 +39,10 @@
 rlp = "0.5.1"
 subtle = "2.4"
 rand_chacha = "0.3"
-<<<<<<< HEAD
+snark-verifier = { git = "https://github.com/privacy-scaling-explorations/snark-verifier", tag = "v2023_02_02", default-features = false, features = ["loader_halo2", "system_halo2"] }
 hex = "0.4.3"
 rayon = "1.5"
 once_cell = "1.17.0"
-=======
-snark-verifier = { git = "https://github.com/privacy-scaling-explorations/snark-verifier", tag = "v2023_02_02", default-features = false, features = ["loader_halo2", "system_halo2"] }
->>>>>>> 1835da88
 
 [dev-dependencies]
 bus-mapping = { path = "../bus-mapping", features = ["test"] }
