use crate::{
<<<<<<< HEAD
    bytecode_circuit::{bytecode_unroller::*, circuit::BytecodeCircuit},
    table::BytecodeFieldTag,
    util::{is_push_with_data, keccak, unusable_rows, SubCircuit},
=======
    bytecode_circuit::circuit::BytecodeCircuit,
    util::{log2_ceil, unusable_rows, SubCircuit},
>>>>>>> 8a633f7c
};
use bus_mapping::{evm::OpcodeId, state_db::CodeDB};
use eth_types::Field;
use halo2_proofs::{arithmetic::Field as Halo2Field, dev::MockProver, halo2curves::bn256::Fr};
use log::error;

use super::circuit::BytecodeCircuitRow;

#[test]
fn bytecode_circuit_unusable_rows() {
    assert_eq!(
        BytecodeCircuit::<Fr>::unusable_rows(),
        unusable_rows::<Fr, BytecodeCircuit::<Fr>>(()),
    )
}

impl<F: Field> BytecodeCircuit<F> {
    fn mut_rows(&mut self, mut mut_func: impl FnMut(&mut Vec<BytecodeCircuitRow<F>>)) -> Self {
        mut_func(&mut self.rows.0);
        self.clone()
    }

    fn from_bytes(bytecodes: impl Into<CodeDB>, k: u32) -> Self {
        Self::new(bytecodes.into(), 2usize.pow(k))
    }

<<<<<<< HEAD
    let prover = MockProver::<F>::run(k, &circuit, Vec::new()).unwrap();
    let result = prover.verify_par();
    if let Err(failures) = &result {
        for failure in failures.iter() {
            error!("{}", failure);
        }
    }
    let error_msg = if success { "valid" } else { "invalid" };
    assert_eq!(result.is_ok(), success, "proof must be {}", error_msg);
}

/// Verify unrolling code
#[test]
fn bytecode_unrolling() {
    let k = 10;
    let mut rows = vec![];
    let mut bytecode = Bytecode::default();
    // First add all non-push bytes, which should all be seen as code
    for byte in 0u8..=255u8 {
        if !is_push_with_data(byte) {
            bytecode.write(byte, true);
            rows.push(BytecodeRow {
                code_hash: Word::zero(),
                tag: Fr::from(BytecodeFieldTag::Byte as u64),
                index: Fr::from(rows.len() as u64),
                is_code: Fr::from(true as u64),
                value: Fr::from(byte as u64),
            });
        }
    }
    // Now add the different push ops
    for n in 1..=32 {
        let data_byte = OpcodeId::PUSH32.as_u8();
        bytecode.push(
            n,
            Word::from_little_endian(&vec![data_byte; n as usize][..]),
        );
        rows.push(BytecodeRow {
            code_hash: Word::zero(),
            tag: Fr::from(BytecodeFieldTag::Byte as u64),
            index: Fr::from(rows.len() as u64),
            is_code: Fr::from(true as u64),
            value: Fr::from(OpcodeId::PUSH0.as_u64() + n as u64),
        });
        for _ in 0..n {
            rows.push(BytecodeRow {
                code_hash: Word::zero(),
                tag: Fr::from(BytecodeFieldTag::Byte as u64),
                index: Fr::from(rows.len() as u64),
                is_code: Fr::from(false as u64),
                value: Fr::from(data_byte as u64),
            });
=======
    fn verify(&self, success: bool) {
        let prover = MockProver::<F>::run(log2_ceil(self.size), self, Vec::new()).unwrap();
        let result = prover.verify_par();
        if success {
            if let Err(failures) = &result {
                for failure in failures.iter() {
                    error!("{}", failure);
                }
            }
>>>>>>> 8a633f7c
        }
        let error_msg = if success { "valid" } else { "invalid" };
        assert_eq!(result.is_ok(), success, "proof must be {}", error_msg);
    }
}

/// Tests a fully empty circuit
#[test]
fn bytecode_empty() {
    let k = 9;
    BytecodeCircuit::<Fr>::from_bytes(vec![vec![]], k).verify(true);
}

#[test]
fn bytecode_simple() {
    let k = 9;
    let bytecodes = vec![vec![7u8], vec![6u8], vec![5u8]];
    BytecodeCircuit::<Fr>::from_bytes(bytecodes, k).verify(true);
}

/// Tests a fully full circuit
#[test]
fn bytecode_full() {
    let k = 9;
    BytecodeCircuit::<Fr>::from_bytes(vec![vec![7u8; 2usize.pow(k) - 8]], k).verify(true);
}

#[test]
fn bytecode_last_row_with_byte() {
    let k = 9;
    // Last row must be a padding row, so we have one row less for actual bytecode
    BytecodeCircuit::<Fr>::from_bytes(vec![vec![7u8; 2usize.pow(k) - 7]], k).verify(false);
}

/// Tests a circuit with incomplete bytecode
#[test]
fn bytecode_incomplete() {
    let k = 9;
    BytecodeCircuit::<Fr>::from_bytes(vec![vec![7u8; 2usize.pow(k) + 1]], k).verify(false);
}

/// Tests multiple bytecodes in a single circuit
#[test]
fn bytecode_push() {
    let k = 9;
    BytecodeCircuit::<Fr>::from_bytes(
        vec![
            vec![],
            vec![OpcodeId::PUSH32.as_u8()],
            vec![OpcodeId::PUSH32.as_u8(), OpcodeId::ADD.as_u8()],
            vec![OpcodeId::ADD.as_u8(), OpcodeId::PUSH32.as_u8()],
            vec![
                OpcodeId::ADD.as_u8(),
                OpcodeId::PUSH32.as_u8(),
                OpcodeId::ADD.as_u8(),
            ],
        ],
        k,
    )
    .verify(true);
}

/// Test invalid code_hash data
#[test]
fn bytecode_invalid_hash_data() {
    let k = 9;
    let bytecodes = vec![vec![8u8, 2, 3, 8, 9, 7, 128]];
    // Change the code_hash on the first position (header row)
    {
        BytecodeCircuit::<Fr>::from_bytes(bytecodes, k)
            .mut_rows(|rows| {
                let code_hash = rows[0].code_hash;
                rows[0].code_hash = code_hash.map(|limb| limb.map(|limb| limb + Fr::one()));
                log::trace!(
                    "bytecode_invalid_hash_data: Change the code_hash on the first position"
                );
            })
            .verify(false);
    }
    // TODO: other rows code_hash are ignored by the witness generation, to
    // test other rows invalid code_hash, we would need to inject an evil
    // witness.
}

/// Test invalid index
#[test]
fn bytecode_invalid_index() {
    let k = 9;
    let bytecodes = vec![vec![8u8, 2, 3, 8, 9, 7, 128]];
    // Start the index at 1
    {
        BytecodeCircuit::<Fr>::from_bytes(bytecodes.clone(), k)
            .mut_rows(|rows| {
                for row in rows.iter_mut() {
                    row.index += Fr::ONE;
                }
            })
            .verify(false);
    }
    // Don't increment an index once
    {
        BytecodeCircuit::<Fr>::from_bytes(bytecodes, k)
            .mut_rows(|rows| {
                rows.last_mut().unwrap().index -= Fr::ONE;
            })
            .verify(false);
    }
}

/// Test invalid byte data
#[test]
fn bytecode_invalid_byte_data() {
    let k = 9;
    let bytecodes = vec![vec![8u8, 2, 3, 8, 9, 7, 128]];
    // Change the first byte
    {
        BytecodeCircuit::<Fr>::from_bytes(bytecodes.clone(), k)
            .mut_rows(|rows| {
                rows[1].value = Fr::from(9u64);
            })
            .verify(false);
    }
    // Change a byte on another position
    {
        BytecodeCircuit::<Fr>::from_bytes(bytecodes.clone(), k)
            .mut_rows(|rows| {
                rows[5].value = Fr::from(6u64);
            })
            .verify(false);
    }
    // Set a byte value out of range
    {
        BytecodeCircuit::<Fr>::from_bytes(bytecodes, k)
            .mut_rows(|rows| {
                rows[3].value = Fr::from(256u64);
            })
            .verify(false);
    }
}

/// Test invalid is_code data
#[test]
fn bytecode_invalid_is_code() {
    let k = 9;
    let bytecodes = vec![vec![
        OpcodeId::ADD.as_u8(),
        OpcodeId::PUSH1.as_u8(),
        OpcodeId::PUSH1.as_u8(),
        OpcodeId::SUB.as_u8(),
        OpcodeId::PUSH7.as_u8(),
        OpcodeId::ADD.as_u8(),
        OpcodeId::PUSH6.as_u8(),
    ]];
    BytecodeCircuit::<Fr>::from_bytes(bytecodes.clone(), k).verify(true);
    // Mark the 3rd byte as code (is push data from the first PUSH1)
    {
        BytecodeCircuit::<Fr>::from_bytes(bytecodes.clone(), k)
            .mut_rows(|rows| {
                rows[3].is_code = Fr::ONE;
            })
            .verify(false);
    }
    // Mark the 4rd byte as data (is code)
    {
        BytecodeCircuit::<Fr>::from_bytes(bytecodes.clone(), k)
            .mut_rows(|rows| {
                rows[4].is_code = Fr::ZERO;
            })
            .verify(false);
    }
    // Mark the 7th byte as code (is data for the PUSH7)
    {
        BytecodeCircuit::<Fr>::from_bytes(bytecodes, k)
            .mut_rows(|rows| {
                rows[7].is_code = Fr::ONE;
            })
            .verify(false);
    }
}

#[test]
fn bytecode_soundness_bug_1() {
    let k = 9;
    let bytecodes = vec![vec![1, 2, 3, 4]];

    let bytecode_len = bytecodes[0].len();
    BytecodeCircuit::<Fr>::from_bytes(bytecodes, k)
        .mut_rows(|rows| {
            let code_hash = rows[0].code_hash;
            let mut index = bytecode_len as u64;
            let size = 100;
            let minimum_rows = 8;
            let len = rows.len();
            for i in len..size - minimum_rows {
                rows.push(BytecodeCircuitRow::new(
                    code_hash,
                    Fr::ONE,
                    Fr::from(index),
                    Fr::ONE,
                    Fr::from((i % 10 + 1) as u64),
                ));
                index += 1;
            }
        })
        .verify(false);
}<|MERGE_RESOLUTION|>--- conflicted
+++ resolved
@@ -1,12 +1,6 @@
 use crate::{
-<<<<<<< HEAD
-    bytecode_circuit::{bytecode_unroller::*, circuit::BytecodeCircuit},
-    table::BytecodeFieldTag,
-    util::{is_push_with_data, keccak, unusable_rows, SubCircuit},
-=======
     bytecode_circuit::circuit::BytecodeCircuit,
     util::{log2_ceil, unusable_rows, SubCircuit},
->>>>>>> 8a633f7c
 };
 use bus_mapping::{evm::OpcodeId, state_db::CodeDB};
 use eth_types::Field;
@@ -33,60 +27,6 @@
         Self::new(bytecodes.into(), 2usize.pow(k))
     }
 
-<<<<<<< HEAD
-    let prover = MockProver::<F>::run(k, &circuit, Vec::new()).unwrap();
-    let result = prover.verify_par();
-    if let Err(failures) = &result {
-        for failure in failures.iter() {
-            error!("{}", failure);
-        }
-    }
-    let error_msg = if success { "valid" } else { "invalid" };
-    assert_eq!(result.is_ok(), success, "proof must be {}", error_msg);
-}
-
-/// Verify unrolling code
-#[test]
-fn bytecode_unrolling() {
-    let k = 10;
-    let mut rows = vec![];
-    let mut bytecode = Bytecode::default();
-    // First add all non-push bytes, which should all be seen as code
-    for byte in 0u8..=255u8 {
-        if !is_push_with_data(byte) {
-            bytecode.write(byte, true);
-            rows.push(BytecodeRow {
-                code_hash: Word::zero(),
-                tag: Fr::from(BytecodeFieldTag::Byte as u64),
-                index: Fr::from(rows.len() as u64),
-                is_code: Fr::from(true as u64),
-                value: Fr::from(byte as u64),
-            });
-        }
-    }
-    // Now add the different push ops
-    for n in 1..=32 {
-        let data_byte = OpcodeId::PUSH32.as_u8();
-        bytecode.push(
-            n,
-            Word::from_little_endian(&vec![data_byte; n as usize][..]),
-        );
-        rows.push(BytecodeRow {
-            code_hash: Word::zero(),
-            tag: Fr::from(BytecodeFieldTag::Byte as u64),
-            index: Fr::from(rows.len() as u64),
-            is_code: Fr::from(true as u64),
-            value: Fr::from(OpcodeId::PUSH0.as_u64() + n as u64),
-        });
-        for _ in 0..n {
-            rows.push(BytecodeRow {
-                code_hash: Word::zero(),
-                tag: Fr::from(BytecodeFieldTag::Byte as u64),
-                index: Fr::from(rows.len() as u64),
-                is_code: Fr::from(false as u64),
-                value: Fr::from(data_byte as u64),
-            });
-=======
     fn verify(&self, success: bool) {
         let prover = MockProver::<F>::run(log2_ceil(self.size), self, Vec::new()).unwrap();
         let result = prover.verify_par();
@@ -96,7 +36,6 @@
                     error!("{}", failure);
                 }
             }
->>>>>>> 8a633f7c
         }
         let error_msg = if success { "valid" } else { "invalid" };
         assert_eq!(result.is_ok(), success, "proof must be {}", error_msg);
