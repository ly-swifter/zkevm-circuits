use crate::{
    evm_circuit::util::{and, constraint_builder::BaseConstraintBuilder, not, or, rlc, select},
    table::{BytecodeFieldTag, BytecodeTable, KeccakTable, LookupTable},
    util::{get_push_size, Challenges, Expr, SubCircuit, SubCircuitConfig},
    witness,
};
use bus_mapping::state_db::EMPTY_CODE_HASH_LE;
use eth_types::{Field, ToLittleEndian};
use gadgets::is_zero::{IsZeroChip, IsZeroConfig, IsZeroInstruction};
use halo2_proofs::{
    circuit::{Layouter, Region, Value},
    plonk::{Advice, Column, ConstraintSystem, Error, Expression, Fixed, VirtualCells},
    poly::Rotation,
};
use std::vec;

use super::{
    bytecode_unroller::{unroll_with_codehash, UnrolledBytecode},
    param::PUSH_TABLE_WIDTH,
};

#[cfg(any(feature = "test", test, feature = "test-circuits"))]
use halo2_proofs::{circuit::SimpleFloorPlanner, plonk::Circuit};
/// An extended circuit for binding with poseidon
pub mod to_poseidon_hash;

#[cfg(feature = "onephase")]
use halo2_proofs::plonk::FirstPhase as SecondPhase;
#[cfg(not(feature = "onephase"))]
use halo2_proofs::plonk::SecondPhase;

#[cfg(feature = "poseidon-codehash")]
use super::circuit::to_poseidon_hash::{
    ToHashBlockBytecodeCircuitConfigArgs, ToHashBlockCircuitConfig, HASHBLOCK_BYTES_IN_FIELD,
};

#[cfg(feature = "poseidon-codehash")]
use crate::table::PoseidonTable;
#[cfg(feature = "poseidon-codehash")]
/// alias for circuit config
pub type CircuitConfig<F> = ToHashBlockCircuitConfig<F, HASHBLOCK_BYTES_IN_FIELD>;
#[cfg(not(feature = "poseidon-codehash"))]
/// alias for circuit config
pub type CircuitConfig<F> = BytecodeCircuitConfig<F>;

#[derive(Clone, Debug)]
/// Bytecode circuit configuration
pub struct BytecodeCircuitConfig<F> {
    minimum_rows: usize,
    q_enable: Column<Fixed>,
    q_first: Column<Fixed>,
    q_last: Column<Fixed>,
    bytecode_table: BytecodeTable,
    push_data_left: Column<Advice>,
    value_rlc: Column<Advice>,
    length: Column<Advice>,
    push_data_size: Column<Advice>,
    push_data_left_inv: Column<Advice>,
    push_data_left_is_zero: IsZeroConfig<F>,
    push_table: [Column<Fixed>; PUSH_TABLE_WIDTH],
    // External tables
    pub(crate) keccak_table: KeccakTable,
}

/// Circuit configuration arguments
pub struct BytecodeCircuitConfigArgs<F: Field> {
    /// BytecodeTable
    pub bytecode_table: BytecodeTable,
    /// KeccakTable
    pub keccak_table: KeccakTable,
    /// Challenges
    pub challenges: Challenges<Expression<F>>,
}

impl<F: Field> SubCircuitConfig<F> for BytecodeCircuitConfig<F> {
    type ConfigArgs = BytecodeCircuitConfigArgs<F>;

    /// Return a new BytecodeCircuitConfig
    fn new(
        meta: &mut ConstraintSystem<F>,
        Self::ConfigArgs {
            bytecode_table,
            keccak_table,
            challenges,
        }: Self::ConfigArgs,
    ) -> Self {
        let q_enable = meta.fixed_column();
        let q_first = meta.fixed_column();
        let q_last = meta.fixed_column();
        let value = bytecode_table.value;
        let push_data_left = meta.advice_column();
        let value_rlc = meta.advice_column_in(SecondPhase);
        let length = meta.advice_column();
        let push_data_size = meta.advice_column();
        let push_data_left_inv = meta.advice_column();
        let push_table = array_init::array_init(|_| meta.fixed_column());

        // annotate columns
        bytecode_table.annotate_columns(meta);
        keccak_table.annotate_columns(meta);
        push_table.iter().enumerate().for_each(|(idx, &col)| {
            meta.annotate_lookup_any_column(col, || format!("push_table_{}", idx))
        });

        let is_header_to_header = |meta: &mut VirtualCells<F>| {
            and::expr(vec![
                not::expr(meta.query_advice(bytecode_table.tag, Rotation::cur())),
                not::expr(meta.query_advice(bytecode_table.tag, Rotation::next())),
            ])
        };

        let is_header_to_byte = |meta: &mut VirtualCells<F>| {
            and::expr(vec![
                not::expr(meta.query_advice(bytecode_table.tag, Rotation::cur())),
                meta.query_advice(bytecode_table.tag, Rotation::next()),
            ])
        };

        let is_byte_to_header = |meta: &mut VirtualCells<F>| {
            and::expr(vec![
                meta.query_advice(bytecode_table.tag, Rotation::cur()),
                not::expr(meta.query_advice(bytecode_table.tag, Rotation::next())),
            ])
        };

        let is_byte_to_byte = |meta: &mut VirtualCells<F>| {
            and::expr(vec![
                meta.query_advice(bytecode_table.tag, Rotation::cur()),
                meta.query_advice(bytecode_table.tag, Rotation::next()),
            ])
        };

        let is_header = |meta: &mut VirtualCells<F>| {
            not::expr(meta.query_advice(bytecode_table.tag, Rotation::cur()))
        };

        let is_byte =
            |meta: &mut VirtualCells<F>| meta.query_advice(bytecode_table.tag, Rotation::cur());

        // A byte is an opcode when `push_data_left == 0` on the current row,
        // else it's push data.
        let push_data_left_is_zero = IsZeroChip::configure(
            meta,
            |meta| meta.query_fixed(q_enable, Rotation::cur()),
            |meta| meta.query_advice(push_data_left, Rotation::cur()),
            push_data_left_inv,
        );

        // When q_first || q_last ->
        // assert cur.tag == Header
        meta.create_gate("first and last row", |meta| {
            let mut cb = BaseConstraintBuilder::default();

            cb.require_zero(
                "cur.tag == Header",
                meta.query_advice(bytecode_table.tag, Rotation::cur()),
            );

            cb.gate(and::expr(vec![
                meta.query_fixed(q_enable, Rotation::cur()),
                or::expr(vec![
                    meta.query_fixed(q_first, Rotation::cur()),
                    meta.query_fixed(q_last, Rotation::cur()),
                ]),
            ]))
        });

        // When is_header ->
        // assert cur.index == 0
        // assert cur.value == cur.length
        meta.create_gate("Header row", |meta| {
            let mut cb = BaseConstraintBuilder::default();

            cb.require_zero(
                "cur.index == 0",
                meta.query_advice(bytecode_table.index, Rotation::cur()),
            );

            cb.require_equal(
                "cur.value == cur.length",
                meta.query_advice(bytecode_table.value, Rotation::cur()),
                meta.query_advice(length, Rotation::cur()),
            );

            cb.gate(and::expr(vec![
                meta.query_fixed(q_enable, Rotation::cur()),
                not::expr(meta.query_fixed(q_last, Rotation::cur())),
                is_header(meta),
            ]))
        });

        // When is_byte ->
        // assert push_data_size_table_lookup(cur.value, cur.push_data_size)
        // assert cur.is_code == (cur.push_data_left == 0)
        meta.create_gate("Byte row", |meta| {
            let mut cb = BaseConstraintBuilder::default();

            cb.require_equal(
                "cur.is_code == (cur.push_data_left == 0)",
                meta.query_advice(bytecode_table.is_code, Rotation::cur()),
                push_data_left_is_zero.clone().is_zero_expression,
            );

            cb.gate(and::expr(vec![
                meta.query_fixed(q_enable, Rotation::cur()),
                not::expr(meta.query_fixed(q_last, Rotation::cur())),
                is_byte(meta),
            ]))
        });
        meta.lookup_any(
            "push_data_size_table_lookup(cur.value, cur.push_data_size)",
            |meta| {
                let enable = and::expr(vec![
                    meta.query_fixed(q_enable, Rotation::cur()),
                    not::expr(meta.query_fixed(q_last, Rotation::cur())),
                    is_byte(meta),
                ]);

                let lookup_columns = vec![value, push_data_size];

                let mut constraints = vec![];

                for i in 0..PUSH_TABLE_WIDTH {
                    constraints.push((
                        enable.clone() * meta.query_advice(lookup_columns[i], Rotation::cur()),
                        meta.query_fixed(push_table[i], Rotation::cur()),
                    ))
                }
                constraints
            },
        );

        // When is_header_to_header or q_last ->
        // assert cur.length == 0
        // assert cur.hash == EMPTY_HASH
        meta.create_gate("Header to header row", |meta| {
            let mut cb = BaseConstraintBuilder::default();

            cb.require_zero(
                "cur.length == 0",
                meta.query_advice(length, Rotation::cur()),
            );

            let empty_hash = rlc::expr(
                &EMPTY_CODE_HASH_LE.map(|v| Expression::Constant(F::from(v as u64))),
                challenges.evm_word(),
            );

            cb.require_equal(
                "assert cur.hash == EMPTY_HASH",
                meta.query_advice(bytecode_table.code_hash, Rotation::cur()),
                empty_hash,
            );

            cb.gate(and::expr(vec![
                meta.query_fixed(q_enable, Rotation::cur()),
                or::expr(vec![
                    is_header_to_header(meta),
                    meta.query_fixed(q_last, Rotation::cur()),
                ]),
            ]))
        });

        // When is_header_to_byte ->
        // assert next.length == cur.length
        // assert next.index == 0
        // assert next.is_code == 1
        // assert next.hash == cur.hash
        // assert next.value_rlc == next.value
        meta.create_gate("Header to byte row", |meta| {
            let mut cb = BaseConstraintBuilder::default();

            cb.require_equal(
                "next.length == cur.length",
                meta.query_advice(length, Rotation::next()),
                meta.query_advice(length, Rotation::cur()),
            );

            cb.require_zero(
                "next.index == 0",
                meta.query_advice(bytecode_table.index, Rotation::next()),
            );

            cb.require_equal(
                "next.is_code == 1",
                meta.query_advice(bytecode_table.is_code, Rotation::next()),
                1.expr(),
            );

            cb.require_equal(
                "next.hash == cur.hash",
                meta.query_advice(bytecode_table.code_hash, Rotation::next()),
                meta.query_advice(bytecode_table.code_hash, Rotation::cur()),
            );

            cb.require_equal(
                "next.value_rlc == next.value",
                meta.query_advice(value_rlc, Rotation::next()),
                meta.query_advice(bytecode_table.value, Rotation::next()),
            );

            cb.gate(and::expr(vec![
                meta.query_fixed(q_enable, Rotation::cur()),
                not::expr(meta.query_fixed(q_last, Rotation::cur())),
                is_header_to_byte(meta),
            ]))
        });

        // When is_byte_to_byte ->
        // assert next.length == cur.length
        // assert next.index == cur.index + 1
        // assert next.hash == cur.hash
        // assert next.value_rlc == cur.value_rlc * randomness + next.value
        // if cur.is_code:
        //     assert next.push_data_left == cur.push_data_size
        // else:
        //     assert next.push_data_left == cur.push_data_left - 1
        meta.create_gate("Byte to Byte row", |meta| {
            let mut cb = BaseConstraintBuilder::default();

            cb.require_equal(
                "next.length == cur.length",
                meta.query_advice(length, Rotation::next()),
                meta.query_advice(length, Rotation::cur()),
            );

            cb.require_equal(
                "next.index == cur.index + 1",
                meta.query_advice(bytecode_table.index, Rotation::next()),
                meta.query_advice(bytecode_table.index, Rotation::cur()) + 1.expr(),
            );

            cb.require_equal(
                "next.hash == cur.hash",
                meta.query_advice(bytecode_table.code_hash, Rotation::next()),
                meta.query_advice(bytecode_table.code_hash, Rotation::cur()),
            );

            cb.require_equal(
                "next.value_rlc == cur.value_rlc * randomness + next.value",
                meta.query_advice(value_rlc, Rotation::next()),
                meta.query_advice(value_rlc, Rotation::cur()) * challenges.keccak_input()
                    + meta.query_advice(value, Rotation::next()),
            );

            cb.require_equal(
                "next.push_data_left == cur.is_code ? cur.push_data_size : cur.push_data_left - 1",
                meta.query_advice(push_data_left, Rotation::next()),
                select::expr(
                    meta.query_advice(bytecode_table.is_code, Rotation::cur()),
                    meta.query_advice(push_data_size, Rotation::cur()),
                    meta.query_advice(push_data_left, Rotation::cur()) - 1.expr(),
                ),
            );

            cb.gate(and::expr(vec![
                meta.query_fixed(q_enable, Rotation::cur()),
                not::expr(meta.query_fixed(q_last, Rotation::cur())),
                is_byte_to_byte(meta),
            ]))
        });

        // When is_byte_to_header ->
        // assert cur.index + 1 == cur.length
        // assert keccak256_table_lookup(cur.hash, cur.length, cur.value_rlc)
        meta.create_gate("Byte to Header row", |meta| {
            let mut cb = BaseConstraintBuilder::default();

            cb.require_equal(
                "cur.index + 1 == cur.length",
                meta.query_advice(bytecode_table.index, Rotation::cur()) + 1.expr(),
                meta.query_advice(length, Rotation::cur()),
            );

            cb.gate(and::expr(vec![
                meta.query_fixed(q_enable, Rotation::cur()),
                not::expr(meta.query_fixed(q_last, Rotation::cur())),
                is_byte_to_header(meta),
            ]))
        });
<<<<<<< HEAD
=======
        #[cfg(not(feature = "poseidon-codehash"))]
>>>>>>> 2171ed76
        meta.lookup_any(
            "keccak256_table_lookup(cur.value_rlc, cur.length, cur.hash)",
            |meta| {
                let enable = and::expr(vec![
                    meta.query_fixed(q_enable, Rotation::cur()),
                    not::expr(meta.query_fixed(q_last, Rotation::cur())),
                    is_byte_to_header(meta),
                ]);

                let mut constraints = vec![(
                    enable.clone(),
                    meta.query_advice(keccak_table.is_enabled, Rotation::cur()),
                )];

                for (circuit_column, table_column) in
                    keccak_table.match_columns(value_rlc, length, bytecode_table.code_hash)
                {
                    constraints.push((
                        enable.clone() * meta.query_advice(circuit_column, Rotation::cur()),
                        meta.query_advice(table_column, Rotation::cur()),
                    ))
                }

                constraints
            },
        );

        BytecodeCircuitConfig {
            minimum_rows: meta.minimum_rows(),
            q_enable,
            q_first,
            q_last,
            bytecode_table,
            push_data_left,
            value_rlc,
            length,
            push_data_size,
            push_data_left_inv,
            push_data_left_is_zero,
            push_table,
            keccak_table,
        }
    }
}

impl<F: Field> BytecodeCircuitConfig<F> {
    pub(crate) fn assign(
        &self,
        layouter: &mut impl Layouter<F>,
        size: usize,
        witness: &[UnrolledBytecode<F>],
        challenges: &Challenges<Value<F>>,
    ) -> Result<(), Error> {
        self.assign_internal(layouter, size, witness, challenges, true)
    }

    pub(crate) fn assign_internal(
        &self,
        layouter: &mut impl Layouter<F>,
        size: usize,
        witness: &[UnrolledBytecode<F>],
        challenges: &Challenges<Value<F>>,
        fail_fast: bool,
    ) -> Result<(), Error> {
        let push_data_left_is_zero_chip =
            IsZeroChip::construct(self.push_data_left_is_zero.clone());

        // Subtract the unusable rows from the size
        assert!(size > self.minimum_rows);
        let last_row_offset = size - self.minimum_rows + 1;

        log::debug!(
            "size: {}, minimum_rows: {}, last_row_offset:{}",
            size,
            self.minimum_rows,
            last_row_offset
        );

        let empty_hash = challenges
            .evm_word()
            .map(|challenge| rlc::value(EMPTY_CODE_HASH_LE.as_ref(), challenge));

        let mut is_first_time = true;
        layouter.assign_region(
            || "assign bytecode",
            |mut region| {
                if is_first_time {
                    is_first_time = false;
                    self.set_padding_row(
                        &mut region,
                        &push_data_left_is_zero_chip,
                        empty_hash,
                        last_row_offset,
                        last_row_offset,
                    )?;
                    return Ok(());
                }
                // annotate columns
                self.annotate_circuit(&mut region);

                let mut offset = 0;
                for bytecode in witness.iter() {
                    self.assign_bytecode(
                        &mut region,
                        bytecode,
                        challenges,
                        &push_data_left_is_zero_chip,
                        empty_hash,
                        &mut offset,
                        last_row_offset,
                        fail_fast,
                    )?;
                }

                // Padding
                for idx in offset..=last_row_offset {
                    self.set_padding_row(
                        &mut region,
                        &push_data_left_is_zero_chip,
                        empty_hash,
                        idx,
                        last_row_offset,
                    )?;
                }
                Ok(())
            },
        )
    }

    #[allow(clippy::too_many_arguments)]
    fn assign_bytecode(
        &self,
        region: &mut Region<'_, F>,
        bytecode: &UnrolledBytecode<F>,
        challenges: &Challenges<Value<F>>,
        push_data_left_is_zero_chip: &IsZeroChip<F>,
        empty_hash: Value<F>,
        offset: &mut usize,
        last_row_offset: usize,
        fail_fast: bool,
    ) -> Result<(), Error> {
        // Run over all the bytes
        let mut push_data_left = 0;
        let mut next_push_data_left = 0;
        let mut push_data_size = 0;
        let mut value_rlc = challenges.keccak_input().map(|_| F::zero());
        let length = F::from(bytecode.bytes.len() as u64);

        // Code hash with challenge is calculated only using the first row of the
        // bytecode (header row), the rest of the code_hash in other rows are ignored.
        let code_hash = challenges
            .evm_word()
            .map(|challenge| rlc::value(&bytecode.rows[0].code_hash.to_le_bytes(), challenge));

        for (idx, row) in bytecode.rows.iter().enumerate() {
            if fail_fast && *offset > last_row_offset {
                log::error!(
                    "Bytecode Circuit: offset={} > last_row_offset={}",
                    offset,
                    last_row_offset
                );
                return Err(Error::Synthesis);
            }

            // Track which byte is an opcode and which is push
            // data
            if idx > 0 {
                let is_code = push_data_left == 0;

                push_data_size = get_push_size(row.value.get_lower_128() as u8);

                next_push_data_left = if is_code {
                    push_data_size
                } else {
                    push_data_left - 1
                };

                value_rlc
                    .as_mut()
                    .zip(challenges.keccak_input())
                    .map(|(value_rlc, challenge)| *value_rlc = *value_rlc * challenge + row.value);
            }

            // Set the data for this row
            if *offset < last_row_offset {
                self.set_row(
                    region,
                    push_data_left_is_zero_chip,
                    *offset,
                    true,
                    *offset == last_row_offset,
                    code_hash,
                    row.tag,
                    row.index,
                    row.is_code,
                    row.value,
                    push_data_left,
                    value_rlc,
                    length,
                    F::from(push_data_size as u64),
                )?;
                /*
                trace!(
                    "bytecode.set_row({}): last:{} h:{:?} t:{:?} i:{:?} c:{:?} v:{:?} pdl:{} rlc:{:?} l:{:?} pds:{:?}",
                    offset,
                    offset == last_row_offset,
                    code_hash,
                    row.tag.get_lower_32(),
                    row.index.get_lower_32(),
                    row.is_code.get_lower_32(),
                    row.value.get_lower_32(),
                    push_data_left,
                    value_rlc,
                    length.get_lower_32(),
                    push_data_size
                );
                */

                *offset += 1;
                push_data_left = next_push_data_left
            }
            if *offset == last_row_offset {
                self.set_padding_row(
                    region,
                    push_data_left_is_zero_chip,
                    empty_hash,
                    *offset,
                    last_row_offset,
                )?;
            }
        }

        Ok(())
    }

    fn set_padding_row(
        &self,
        region: &mut Region<'_, F>,
        push_data_left_is_zero_chip: &IsZeroChip<F>,
        empty_hash: Value<F>,
        offset: usize,
        last_row_offset: usize,
    ) -> Result<(), Error> {
        self.set_row(
            region,
            push_data_left_is_zero_chip,
            offset,
            offset < last_row_offset,
            offset == last_row_offset,
            empty_hash,
            F::from(BytecodeFieldTag::Header as u64),
            F::zero(),
            F::zero(),
            F::zero(),
            0,
            Value::known(F::zero()),
            F::zero(),
            F::zero(),
        )
    }

    #[allow(clippy::too_many_arguments)]
    fn set_row(
        &self,
        region: &mut Region<'_, F>,
        push_data_left_is_zero_chip: &IsZeroChip<F>,
        offset: usize,
        enable: bool,
        last: bool,
        code_hash: Value<F>,
        tag: F,
        index: F,
        is_code: F,
        value: F,
        push_data_left: u64,
        value_rlc: Value<F>,
        length: F,
        push_data_size: F,
    ) -> Result<(), Error> {
        // q_enable
        region.assign_fixed(
            || format!("assign q_enable {}", offset),
            self.q_enable,
            offset,
            || Value::known(F::from(enable as u64)),
        )?;

        // q_first
        region.assign_fixed(
            || format!("assign q_first {}", offset),
            self.q_first,
            offset,
            || Value::known(F::from((offset == 0) as u64)),
        )?;

        // q_last
        let q_last_value = if last { F::one() } else { F::zero() };
        region.assign_fixed(
            || format!("assign q_last {}", offset),
            self.q_last,
            offset,
            || Value::known(q_last_value),
        )?;

        // Advices
        for (name, column, value) in [
            ("tag", self.bytecode_table.tag, tag),
            ("index", self.bytecode_table.index, index),
            ("is_code", self.bytecode_table.is_code, is_code),
            ("value", self.bytecode_table.value, value),
            (
                "push_data_left",
                self.push_data_left,
                F::from(push_data_left),
            ),
            ("length", self.length, length),
            ("push_data_size", self.push_data_size, push_data_size),
        ] {
            region.assign_advice(
                || format!("assign {} {}", name, offset),
                column,
                offset,
                || Value::known(value),
            )?;
        }
        for (name, column, value) in [
            ("code_hash", self.bytecode_table.code_hash, code_hash),
            ("value_rlc", self.value_rlc, value_rlc),
        ] {
            region.assign_advice(
                || format!("assign {} {}", name, offset),
                column,
                offset,
                || value,
            )?;
        }

        push_data_left_is_zero_chip.assign(
            region,
            offset,
            Value::known(F::from(push_data_left)),
        )?;

        Ok(())
    }

    fn annotate_circuit(&self, region: &mut Region<F>) {
        self.bytecode_table.annotate_columns_in_region(region);
        self.keccak_table.annotate_columns_in_region(region);

        self.push_data_left_is_zero
            .annotate_columns_in_region(region, "BYTECODE");
        region.name_column(|| "BYTECODE_q_enable", self.q_enable);
        region.name_column(|| "BYTECODE_q_first", self.q_first);
        region.name_column(|| "BYTECODE_q_last", self.q_last);
        region.name_column(|| "BYTECODE_length", self.length);
        region.name_column(|| "BYTECODE_push_data_left", self.push_data_left);
        region.name_column(|| "BYTECODE_push_data_size", self.push_data_size);
        region.name_column(|| "BYTECODE_value_rlc", self.value_rlc);
        region.name_column(|| "BYTECODE_push_data_left_inv", self.push_data_left_inv);
    }

    /// load fixed tables
    pub(crate) fn load_aux_tables(&self, layouter: &mut impl Layouter<F>) -> Result<(), Error> {
        // push table: BYTE -> NUM_PUSHED:
        // [0, OpcodeId::PUSH1] -> 0
        // [OpcodeId::PUSH1, OpcodeId::PUSH32] -> [1..32]
        // [OpcodeId::PUSH32, 256] -> 0
        layouter.assign_region(
            || "push table",
            |mut region| {
                for byte in 0usize..256 {
                    let push_size = get_push_size(byte as u8);
                    for (name, column, value) in &[
                        ("byte", self.push_table[0], byte as u64),
                        ("push_size", self.push_table[1], push_size),
                    ] {
                        region.assign_fixed(
                            || format!("Push table assign {} {}", name, byte),
                            *column,
                            byte,
                            || Value::known(F::from(*value)),
                        )?;
                    }
                }
                Ok(())
            },
        )?;

        Ok(())
    }
}

/// BytecodeCircuit
#[derive(Clone, Default, Debug)]
pub struct BytecodeCircuit<F: Field> {
    /// Unrolled bytecodes
    pub bytecodes: Vec<UnrolledBytecode<F>>,
    /// Circuit size
    pub size: usize,
}

impl<F: Field> BytecodeCircuit<F> {
    /// new BytecodeCircuitTester
    pub fn new(bytecodes: Vec<UnrolledBytecode<F>>, size: usize) -> Self {
        BytecodeCircuit { bytecodes, size }
    }

    /// Creates bytecode circuit from block and bytecode_size.
    pub fn new_from_block_sized(block: &witness::Block<F>, bytecode_size: usize) -> Self {
        let bytecodes: Vec<UnrolledBytecode<F>> = block
            .bytecodes
            .iter()
            .map(|(codehash, b)| unroll_with_codehash(*codehash, b.bytes.clone()))
            .collect();
        Self::new(bytecodes, bytecode_size)
    }
}

impl<F: Field> SubCircuit<F> for BytecodeCircuit<F> {
    #[cfg(feature = "poseidon-codehash")]
    type Config = to_poseidon_hash::ToHashBlockCircuitConfig<
        F,
        { to_poseidon_hash::HASHBLOCK_BYTES_IN_FIELD },
    >;
    #[cfg(not(feature = "poseidon-codehash"))]
    type Config = BytecodeCircuitConfig<F>;

    fn new_from_block(block: &witness::Block<F>) -> Self {
        // TODO: Find a nicer way to add the extra `128`.  Is this to account for
        // unusable rows? Then it could be calculated like this:
        // fn unusable_rows<F: Field, C: Circuit<F>>() -> usize {
        //     let mut cs = ConstraintSystem::default();
        //     C::configure(&mut cs);
        //     cs.blinding_factors()
        // }
        let bytecode_size = block.circuits_params.max_bytecode + 128;
        Self::new_from_block_sized(block, bytecode_size)
    }

    /// Return the minimum number of rows required to prove the block
    fn min_num_rows_block(block: &witness::Block<F>) -> (usize, usize) {
        (
            block
                .bytecodes
                .values()
                .map(|bytecode| bytecode.bytes.len() + 1)
                .sum(),
            block.circuits_params.max_bytecode,
        )
    }

    /// Make the assignments to the TxCircuit
    fn synthesize_sub(
        &self,
        config: &Self::Config,
        challenges: &Challenges<Value<F>>,
        layouter: &mut impl Layouter<F>,
    ) -> Result<(), Error> {
        config.load_aux_tables(layouter)?;
        config.assign_internal(layouter, self.size, &self.bytecodes, challenges, true)
    }
}

#[cfg(any(feature = "test", test, feature = "test-circuits"))]
impl<F: Field> Circuit<F> for BytecodeCircuit<F> {
    type Config = (CircuitConfig<F>, Challenges);
    type FloorPlanner = SimpleFloorPlanner;

    fn without_witnesses(&self) -> Self {
        Self::default()
    }

    fn configure(meta: &mut ConstraintSystem<F>) -> Self::Config {
        let bytecode_table = BytecodeTable::construct(meta);
        let keccak_table = KeccakTable::construct(meta);
        let challenges = Challenges::construct(meta);
        #[cfg(feature = "poseidon-codehash")]
        let poseidon_table = PoseidonTable::construct(meta);

        let config = {
            let challenges = challenges.exprs(meta);
            let args = BytecodeCircuitConfigArgs {
                bytecode_table,
                keccak_table,
                challenges,
            };
            #[cfg(feature = "poseidon-codehash")]
            let args = ToHashBlockBytecodeCircuitConfigArgs {
                base_args: args,
                poseidon_table,
            };

            CircuitConfig::new(meta, args)
        };

        (config, challenges)
    }

    fn synthesize(
        &self,
        (config, challenges): Self::Config,
        mut layouter: impl Layouter<F>,
    ) -> Result<(), Error> {
        let challenges = challenges.values(&layouter);

        config.keccak_table.dev_load(
            &mut layouter,
            self.bytecodes.iter().map(|b| &b.bytes),
            &challenges,
        )?;
        #[cfg(feature = "poseidon-codehash")]
        config.poseidon_table.dev_load(
            &mut layouter,
            self.bytecodes.iter().map(|b| &b.bytes),
            &challenges,
        )?;
        self.synthesize_sub(&config, &challenges, &mut layouter)?;
        Ok(())
    }
}

#[cfg(test)]
mod tests {
    use super::*;
    use crate::{
        bytecode_circuit::{
            bytecode_unroller::{unroll, BytecodeRow},
            dev::test_bytecode_circuit_unrolled,
        },
        util::is_push,
    };
    use bus_mapping::{evm::OpcodeId, state_db::CodeDB};
    use eth_types::{Bytecode, ToWord, Word};
    use halo2_proofs::halo2curves::bn256::Fr;

    /// Verify unrolling code
    #[test]
    fn bytecode_unrolling() {
        let k = 10;
        let mut rows = vec![];
        let mut bytecode = Bytecode::default();
        // First add all non-push bytes, which should all be seen as code
        for byte in 0u8..=255u8 {
            if !is_push(byte) {
                bytecode.write(byte, true);
                rows.push(BytecodeRow {
                    code_hash: Word::zero(),
                    tag: Fr::from(BytecodeFieldTag::Byte as u64),
                    index: Fr::from(rows.len() as u64),
                    is_code: Fr::from(true as u64),
                    value: Fr::from(byte as u64),
                });
            }
        }
        // Now add the different push ops
        for n in 1..=32 {
            let data_byte = OpcodeId::PUSH32.as_u8();
            bytecode.push(
                n,
                Word::from_little_endian(&vec![data_byte; n as usize][..]),
            );
            rows.push(BytecodeRow {
                code_hash: Word::zero(),
                tag: Fr::from(BytecodeFieldTag::Byte as u64),
                index: Fr::from(rows.len() as u64),
                is_code: Fr::from(true as u64),
                value: Fr::from(OpcodeId::PUSH1.as_u64() + ((n - 1) as u64)),
            });
            for _ in 0..n {
                rows.push(BytecodeRow {
                    code_hash: Word::zero(),
                    tag: Fr::from(BytecodeFieldTag::Byte as u64),
                    index: Fr::from(rows.len() as u64),
                    is_code: Fr::from(false as u64),
                    value: Fr::from(data_byte as u64),
                });
            }
        }
        // Set the code_hash of the complete bytecode in the rows
        let code_hash = CodeDB::hash(&bytecode.to_vec()[..]).to_word();
        for row in rows.iter_mut() {
            row.code_hash = code_hash;
        }
        rows.insert(
            0,
            BytecodeRow {
                code_hash,
                tag: Fr::from(BytecodeFieldTag::Header as u64),
                index: Fr::zero(),
                is_code: Fr::zero(),
                value: Fr::from(bytecode.to_vec().len() as u64),
            },
        );
        // Unroll the bytecode
        let unrolled = unroll(bytecode.to_vec());
        // Check if the bytecode was unrolled correctly
        assert_eq!(
            UnrolledBytecode {
                bytes: bytecode.to_vec(),
                rows,
            },
            unrolled,
        );
        // Verify the unrolling in the circuit
        test_bytecode_circuit_unrolled::<Fr>(k, vec![unrolled], true);
    }

    /// Tests a fully empty circuit
    #[test]
    fn bytecode_empty() {
        let k = 9;
        test_bytecode_circuit_unrolled::<Fr>(k, vec![unroll(vec![])], true);
    }

    #[test]
    fn bytecode_simple() {
        let k = 9;
        let bytecodes = vec![unroll(vec![7u8]), unroll(vec![6u8]), unroll(vec![5u8])];
        test_bytecode_circuit_unrolled::<Fr>(k, bytecodes, true);
    }

    /// Tests a fully full circuit
    #[test]
    fn bytecode_full() {
        let k = 9;
        test_bytecode_circuit_unrolled::<Fr>(k, vec![unroll(vec![7u8; 2usize.pow(k) - 8])], true);
    }

    #[test]
    fn bytecode_last_row_with_byte() {
        let k = 9;
        // Last row must be a padding row, so we have one row less for actual bytecode
        test_bytecode_circuit_unrolled::<Fr>(k, vec![unroll(vec![7u8; 2usize.pow(k) - 7])], false);
    }

    /// Tests a circuit with incomplete bytecode
    #[test]
    fn bytecode_incomplete() {
        let k = 9;
        test_bytecode_circuit_unrolled::<Fr>(k, vec![unroll(vec![7u8; 2usize.pow(k) + 1])], false);
    }

    /// Tests multiple bytecodes in a single circuit
    #[test]
    fn bytecode_push() {
        let k = 9;
        test_bytecode_circuit_unrolled::<Fr>(
            k,
            vec![
                unroll(vec![]),
                unroll(vec![OpcodeId::PUSH32.as_u8()]),
                unroll(vec![OpcodeId::PUSH32.as_u8(), OpcodeId::ADD.as_u8()]),
                unroll(vec![OpcodeId::ADD.as_u8(), OpcodeId::PUSH32.as_u8()]),
                unroll(vec![
                    OpcodeId::ADD.as_u8(),
                    OpcodeId::PUSH32.as_u8(),
                    OpcodeId::ADD.as_u8(),
                ]),
            ],
            true,
        );
    }

    /// Test invalid code_hash data
    #[test]
    fn bytecode_invalid_hash_data() {
        let k = 9;
        let bytecode = vec![8u8, 2, 3, 8, 9, 7, 128];
        let unrolled = unroll(bytecode);
        test_bytecode_circuit_unrolled::<Fr>(k, vec![unrolled.clone()], true);
        // Change the code_hash on the first position (header row)
        {
            let mut invalid = unrolled;
            invalid.rows[0].code_hash += Word::one();
            log::trace!("bytecode_invalid_hash_data: Change the code_hash on the first position");
            test_bytecode_circuit_unrolled::<Fr>(k, vec![invalid], false);
        }
        // TODO: other rows code_hash are ignored by the witness generation, to
        // test other rows invalid code_hash, we would need to inject an evil
        // witness.
    }

    /// Test invalid index
    #[test]
    #[ignore]
    fn bytecode_invalid_index() {
        let k = 9;
        let bytecode = vec![8u8, 2, 3, 8, 9, 7, 128];
        let unrolled = unroll(bytecode);
        test_bytecode_circuit_unrolled::<Fr>(k, vec![unrolled.clone()], true);
        // Start the index at 1
        {
            let mut invalid = unrolled.clone();
            for row in invalid.rows.iter_mut() {
                row.index += Fr::one();
            }
            test_bytecode_circuit_unrolled::<Fr>(k, vec![invalid], false);
        }
        // Don't increment an index once
        {
            let mut invalid = unrolled;
            invalid.rows.last_mut().unwrap().index -= Fr::one();
            test_bytecode_circuit_unrolled::<Fr>(k, vec![invalid], false);
        }
    }

    /// Test invalid byte data

    #[test]
    fn bytecode_invalid_byte_data() {
        let k = 9;
        let bytecode = vec![8u8, 2, 3, 8, 9, 7, 128];
        let unrolled = unroll(bytecode);
        test_bytecode_circuit_unrolled::<Fr>(k, vec![unrolled.clone()], true);
        // Change the first byte
        {
            let mut invalid = unrolled.clone();
            invalid.rows[1].value = Fr::from(9u64);
            test_bytecode_circuit_unrolled::<Fr>(k, vec![invalid], false);
        }
        // Change a byte on another position
        {
            let mut invalid = unrolled.clone();
            invalid.rows[5].value = Fr::from(6u64);
            test_bytecode_circuit_unrolled::<Fr>(k, vec![invalid], false);
        }
        // Set a byte value out of range
        {
            let mut invalid = unrolled;
            invalid.rows[3].value = Fr::from(256u64);
            test_bytecode_circuit_unrolled::<Fr>(k, vec![invalid], false);
        }
    }

    /// Test invalid is_code data
    #[test]
    fn bytecode_invalid_is_code() {
        let k = 9;
        let bytecode = vec![
            OpcodeId::ADD.as_u8(),
            OpcodeId::PUSH1.as_u8(),
            OpcodeId::PUSH1.as_u8(),
            OpcodeId::SUB.as_u8(),
            OpcodeId::PUSH7.as_u8(),
            OpcodeId::ADD.as_u8(),
            OpcodeId::PUSH6.as_u8(),
        ];
        let unrolled = unroll(bytecode);
        test_bytecode_circuit_unrolled::<Fr>(k, vec![unrolled.clone()], true);
        // Mark the 3rd byte as code (is push data from the first PUSH1)
        {
            let mut invalid = unrolled.clone();
            invalid.rows[3].is_code = Fr::one();
            test_bytecode_circuit_unrolled::<Fr>(k, vec![invalid], false);
        }
        // Mark the 4rd byte as data (is code)
        {
            let mut invalid = unrolled.clone();
            invalid.rows[4].is_code = Fr::zero();
            test_bytecode_circuit_unrolled::<Fr>(k, vec![invalid], false);
        }
        // Mark the 7th byte as code (is data for the PUSH7)
        {
            let mut invalid = unrolled;
            invalid.rows[7].is_code = Fr::one();
            test_bytecode_circuit_unrolled::<Fr>(k, vec![invalid], false);
        }
    }
}<|MERGE_RESOLUTION|>--- conflicted
+++ resolved
@@ -378,10 +378,7 @@
                 is_byte_to_header(meta),
             ]))
         });
-<<<<<<< HEAD
-=======
         #[cfg(not(feature = "poseidon-codehash"))]
->>>>>>> 2171ed76
         meta.lookup_any(
             "keccak256_table_lookup(cur.value_rlc, cur.length, cur.hash)",
             |meta| {
