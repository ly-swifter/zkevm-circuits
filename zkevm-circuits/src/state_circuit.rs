//! The state circuit implementation.
mod constraint_builder;
mod lexicographic_ordering;
mod lookups;
mod multiple_precision_integer;
mod param;
mod random_linear_combination;

#[cfg(any(feature = "test", test, feature = "test-circuits"))]
mod dev;
#[cfg(any(feature = "test", test))]
mod test;
#[cfg(any(feature = "test", test, feature = "test-circuits"))]
pub use dev::StateCircuit as TestStateCircuit;
use mpt_zktrie::mpt_circuits::MPTProofType;

use self::{
    constraint_builder::{MptUpdateTableQueries, RwTableQueries},
    lexicographic_ordering::LimbIndex,
};
use crate::{
    evm_circuit::{param::N_BYTES_WORD, util::rlc},
    table::{AccountFieldTag, LookupTable, MptTable, RwTable, RwTableTag},
    util::{Challenges, Expr, SubCircuit, SubCircuitConfig},
    witness::{self, MptUpdates, Rw, RwMap},
};
use constraint_builder::{ConstraintBuilder, Queries};
use eth_types::{Address, Field, ToLittleEndian};
use gadgets::{
    batched_is_zero::{BatchedIsZeroChip, BatchedIsZeroConfig},
    binary_number::{BinaryNumberChip, BinaryNumberConfig},
};
use halo2_proofs::{
    circuit::{AssignedCell, Cell, Layouter, Region, Value},
    plonk::{Advice, Assigned, Column, ConstraintSystem, Error, Expression, Fixed, VirtualCells},
    poly::Rotation,
};
use itertools::Itertools;
use lexicographic_ordering::Config as LexicographicOrderingConfig;
use lookups::{Chip as LookupsChip, Config as LookupsConfig, Queries as LookupsQueries};
use multiple_precision_integer::{Chip as MpiChip, Config as MpiConfig, Queries as MpiQueries};
use param::*;
use random_linear_combination::{Chip as RlcChip, Config as RlcConfig, Queries as RlcQueries};
use std::{marker::PhantomData, time::Instant};

#[cfg(feature = "onephase")]
use halo2_proofs::plonk::FirstPhase as SecondPhase;
#[cfg(not(feature = "onephase"))]
use halo2_proofs::plonk::SecondPhase;

#[cfg(any(feature = "test", test, feature = "test-circuits"))]
use std::collections::HashMap;

/// Config for StateCircuit
#[derive(Clone)]
pub struct StateCircuitConfig<F> {
    // Figure out why you get errors when this is Selector.
    selector: Column<Fixed>,
    // https://github.com/privacy-scaling-explorations/zkevm-circuits/issues/407
    rw_table: RwTable,
    sort_keys: SortKeysConfig,
    // Assigned value at the start of the block. For Rw::Account and
    // Rw::AccountStorage rows this is the committed value in the MPT, for
    // others, it is 0.
    initial_value: Column<Advice>,
    // For Rw::AccountStorage, identify non-existing if both committed value and
    // new value are zero. Will do lookup for MPTProofType::NonExistingStorageProof if
    // non-existing, otherwise do lookup for MPTProofType::StorageMod.
    is_non_exist: BatchedIsZeroConfig,
    // Intermediary witness used to reduce mpt lookup expression degree
    mpt_proof_type: Column<Advice>,
    state_root: Column<Advice>,
    lexicographic_ordering: LexicographicOrderingConfig,
    not_first_access: Column<Advice>,
    lookups: LookupsConfig,
    power_of_randomness: [Expression<F>; N_BYTES_WORD - 1],
    // External tables
    mpt_table: MptTable,
}

/// Circuit configuration arguments
pub struct StateCircuitConfigArgs<F: Field> {
    /// RwTable
    pub rw_table: RwTable,
    /// MptTable
    pub mpt_table: MptTable,
    /// Challenges
    pub challenges: Challenges<Expression<F>>,
}

/// Circuit exported cells after synthesis, used for subcircuit
#[derive(Clone, Debug)]
pub struct StateCircuitExports<V> {
    /// start state root
    pub start_state_root: (Cell, Value<V>),
    /// final state root
    pub end_state_root: (Cell, Value<V>),
}

impl<F: Field> SubCircuitConfig<F> for StateCircuitConfig<F> {
    type ConfigArgs = StateCircuitConfigArgs<F>;

    /// Return a new StateCircuitConfig
    fn new(
        meta: &mut ConstraintSystem<F>,
        Self::ConfigArgs {
            rw_table,
            mpt_table,
            challenges,
        }: Self::ConfigArgs,
    ) -> Self {
        let selector = rw_table.q_enable;
        log::debug!("state circuit selector {:?}", selector);
        let lookups = LookupsChip::configure(meta);
        let power_of_randomness: [Expression<F>; 31] = challenges.evm_word_powers_of_randomness();

        let rw_counter = MpiChip::configure(meta, selector, rw_table.rw_counter, lookups);
        let tag = BinaryNumberChip::configure(meta, selector, Some(rw_table.tag.into()));
        let id = MpiChip::configure(meta, selector, rw_table.id, lookups);
        let address = MpiChip::configure(meta, selector, rw_table.address, lookups);

        let storage_key = RlcChip::configure(
            meta,
            selector,
            rw_table.storage_key,
            lookups,
            challenges.evm_word(),
        );

        let initial_value = meta.advice_column_in(SecondPhase);
        // If the rw lookup is for an Account with field tag = CodeHash and both values are 0, we
        // actually want to do an mpt lookup for an non-existing account instead of an mpt lookup
        // for the code hash. Similarly, if the rw lookup is for an storage key with both values =
        // 0, we instead want to do an mpt lookup for a non-existing storage slot, instead of for a
        // changed storage value. (This is why the field tag for Rw::Storage is
        // Some(AccountFieldTag::CodeHash as u64) instead of None.)
        let is_non_exist = BatchedIsZeroChip::configure(
            meta,
            (SecondPhase, SecondPhase),
            |meta| meta.query_fixed(selector, Rotation::cur()),
            |meta| {
                [
                    meta.query_advice(rw_table.field_tag, Rotation::cur())
                        - AccountFieldTag::CodeHash.expr(),
                    meta.query_advice(initial_value, Rotation::cur()),
                    meta.query_advice(rw_table.value, Rotation::cur()),
                ]
            },
        );
        let mpt_proof_type = meta.advice_column_in(SecondPhase);
        let state_root = meta.advice_column_in(SecondPhase);
        meta.enable_equality(state_root);

        let sort_keys = SortKeysConfig {
            tag,
            id,
            field_tag: rw_table.field_tag,
            address,
            storage_key,
            rw_counter,
        };

        let lexicographic_ordering = LexicographicOrderingConfig::configure(
            meta,
            sort_keys,
            lookups,
            power_of_randomness.clone(),
        );

        // annotate columns
        rw_table.annotate_columns(meta);
        mpt_table.annotate_columns(meta);

        let config = Self {
            selector,
            sort_keys,
            initial_value,
            is_non_exist,
            mpt_proof_type,
            state_root,
            lexicographic_ordering,
            not_first_access: meta.advice_column(),
            lookups,
            power_of_randomness,
            rw_table,
            mpt_table,
        };

        let mut constraint_builder = ConstraintBuilder::new();
        meta.create_gate("state circuit constraints", |meta| {
            let queries = queries(meta, &config);
            constraint_builder.build(&queries);
            constraint_builder.gate(queries.selector)
        });
        for (name, lookup) in constraint_builder.lookups() {
            meta.lookup_any(name, |_| lookup);
        }

        config
    }
}

impl<F: Field> StateCircuitConfig<F> {
    /// load fixed tables
    pub(crate) fn load_aux_tables(&self, layouter: &mut impl Layouter<F>) -> Result<(), Error> {
        LookupsChip::construct(self.lookups).load(layouter)
    }

    /// Make the assignments to the StateCircuit
    pub fn assign(
        &self,
        layouter: &mut impl Layouter<F>,
        rows: &[Rw],
        updates: &MptUpdates,
        n_rows: usize, // 0 means dynamically calculated from `rows`.
        challenges: &Challenges<Value<F>>,
    ) -> Result<(), Error> {
        layouter.assign_region(
            || "state circuit (StateCircuitConfig)",
            |mut region| {
                // annotate columns
                self.annotate_circuit_in_region(&mut region);
                let (rows, padding_length) = RwMap::table_assignments_prepad(rows, n_rows);
                let is_first_access_vec = self.assign_with_region(
                    &mut region,
                    &rows,
                    0,
                    padding_length,
                    updates,
                    n_rows,
                    challenges.evm_word(),
                )?;
                self.update_state_root(
                    &mut region,
                    &rows,
                    &is_first_access_vec,
                    updates,
                    n_rows,
                    challenges.evm_word(),
                )
            },
        )?;
        Ok(())
    }

    fn assign_with_region(
        &self,
        region: &mut Region<'_, F>,
        rows: &[Rw],
        chunk_offsets: usize,
        padding_length: usize,
        updates: &MptUpdates,
        n_rows: usize, // 0 means dynamically calculated from `rows`.
        randomness: Value<F>,
    ) -> Result<Vec<bool>, Error> {
        let tag_chip = BinaryNumberChip::construct(self.sort_keys.tag);

        let mut is_first_access_vec = vec![false; n_rows];
        let offsets = (0..n_rows).collect::<Vec<_>>();
        for (offset, is_first_access) in offsets.iter().zip(is_first_access_vec.iter_mut()) {
            let offset = *offset;
            let global_offset = offset + chunk_offsets;
            let row = &rows[global_offset];
            if global_offset == 0 || global_offset + 1 >= padding_length {
                log::trace!(
                    "state circuit assign offset:{} row:{:?}",
                    global_offset,
                    row
                );
            }

            region.assign_fixed(
                || "selector",
                self.selector,
                offset,
                || Value::known(F::one()),
            )?;

            tag_chip.assign(region, offset, &row.tag())?;

            self.sort_keys
                .rw_counter
                .assign(region, offset, row.rw_counter() as u32)?;

            if let Some(id) = row.id() {
                self.sort_keys.id.assign(region, offset, id as u32)?;
            }

            if let Some(address) = row.address() {
                self.sort_keys.address.assign(region, offset, address)?;
            }

            if let Some(storage_key) = row.storage_key() {
                self.sort_keys
                    .storage_key
                    .assign(region, offset, randomness, storage_key)?;
            }

            if global_offset > 0 {
                let prev_row = &rows[global_offset - 1];
                let index = self
                    .lexicographic_ordering
                    .assign(region, offset, row, prev_row)?;
                *is_first_access = !matches!(index, LimbIndex::RwCounter0 | LimbIndex::RwCounter1);

                region.assign_advice(
                    || "not_first_access",
                    self.not_first_access,
                    offset,
                    || {
                        Value::known(if *is_first_access {
                            F::zero()
                        } else {
                            F::one()
                        })
                    },
                )?;
<<<<<<< HEAD
=======

                if is_first_access {
                    // If previous row was a last access, we need to update the state root.
                    state_root = randomness
                        .zip(state_root)
                        .map(|(randomness, mut state_root)| {
                            if let Some(update) = updates.get(prev_row) {
                                let (new_root, old_root) = update.root_assignments(randomness);
                                if state_root != old_root {
                                    log::error!("invalid root randomness {:?}, state_root {:?}, prev_row {:?} update {:?}", 
                                    randomness, state_root, prev_row, update);
                                    assert_eq!(state_root, old_root);
                                }
                                state_root = new_root;
                            }
                            if matches!(row.tag(), RwTableTag::CallContext)
                                && !row.is_write()
                                && row.value_assignment(randomness) != F::zero()
                            {
                                log::error!("invalid call context: {:?}", row);
                            }
                            state_root
                        });
                }
>>>>>>> 4cd59565
            }

            // The initial value can be determined from the mpt updates or is 0.
            let initial_value = randomness.map(|randomness| {
                updates
                    .get(row)
                    .map(|u| u.value_assignments(randomness).1)
                    .unwrap_or_default()
            });
            region.assign_advice(
                || "initial_value",
                self.initial_value,
                offset,
                || initial_value,
            )?;

            // Identify non-existing if both committed value and new value are zero and field tag is
            // CodeHash
            let is_non_exist_inputs = randomness.map(|randomness| {
                let (_, committed_value) = updates
                    .get(row)
                    .map(|u| u.value_assignments(randomness))
                    .unwrap_or_default();
                let value = row.value_assignment(randomness);
                [
                    F::from(row.field_tag().unwrap_or_default())
                        - F::from(AccountFieldTag::CodeHash as u64),
                    committed_value,
                    value,
                ]
            });
            BatchedIsZeroChip::construct(self.is_non_exist.clone()).assign(
                region,
                offset,
                is_non_exist_inputs,
            )?;
            let mpt_proof_type = is_non_exist_inputs.map(|[_field_tag, committed_value, value]| {
                F::from(match row {
                    Rw::AccountStorage { .. } => {
                        if committed_value.is_zero_vartime() && value.is_zero_vartime() {
                            MPTProofType::StorageDoesNotExist as u64
                        } else {
                            MPTProofType::StorageChanged as u64
                        }
                    }
                    Rw::Account { field_tag, .. } => {
                        if committed_value.is_zero_vartime()
                            && value.is_zero_vartime()
                            && matches!(field_tag, AccountFieldTag::CodeHash)
                        {
                            MPTProofType::AccountDoesNotExist as u64
                        } else {
                            *field_tag as u64
                        }
                    }
                    _ => 0,
                })
            });
            region.assign_advice(
                || "mpt_proof_type",
                self.mpt_proof_type,
                offset,
                || mpt_proof_type,
            )?;
        }

        Ok(is_first_access_vec)
    }

    fn update_state_root(
        &self,
        region: &mut Region<'_, F>,
        rows: &[Rw],
        is_first_access_vec: &[bool],
        updates: &MptUpdates,
        n_rows: usize, // 0 means dynamically calculated from `rows`.
        randomness: Value<F>,
    ) -> Result<StateCircuitExports<Assigned<F>>, Error> {
        println!("update_state_root n_rows");

        let (rows, padding_length) = RwMap::table_assignments_prepad(rows, n_rows);
        log::info!(
            "state circuit assign total rows {}, n_rows {}, padding_length {}",
            rows.len(),
            n_rows,
            padding_length
        );
        let rows_len = rows.len();

        let mut state_root =
            randomness.map(|randomness| rlc::value(&updates.old_root().to_le_bytes(), randomness));
        let mut start_state_root: Option<AssignedCell<_, F>> = None;
        let mut end_state_root: Option<AssignedCell<_, F>> = None;

        let part3_timer = Instant::now();
        for (offset, (row, is_first_access)) in
            rows.iter().zip(is_first_access_vec.iter()).enumerate()
        {
            if offset == 0 || offset + 1 >= padding_length {
                log::trace!("state circuit assign offset:{} row:{:?}", offset, row);
            }

            if offset > 0 {
                let prev_row = &rows[offset - 1];

                if *is_first_access {
                    // If previous row was a last access, we need to update the state root.
                    state_root = randomness
                        .zip(state_root)
                        .map(|(randomness, mut state_root)| {
                            if let Some(update) = updates.get(prev_row) {
                                let (new_root, old_root) = update.root_assignments(randomness);
                                assert_eq!(state_root, old_root);
                                state_root = new_root;
                                println!(
                                    "    offset[{}] update state_root: {:?}",
                                    offset, state_root
                                );
                            }
                            if matches!(row.tag(), RwTableTag::CallContext)
                                && !row.is_write()
                                && row.value_assignment(randomness) != F::zero()
                            {
                                log::error!("invalid call context: {:?}", row);
                            }
                            state_root
                        });
                }
            }

            // TODO: Switch from Rw::Start -> Rw::Padding to simplify this logic.
            // State root assignment is at previous row (offset - 1) because the state root
            // changes on the last access row.
            if offset != 0 {
                let assigned = region.assign_advice(
                    || "state_root",
                    self.state_root,
                    offset - 1,
                    || state_root,
                )?;
                if start_state_root.is_none() {
                    start_state_root.replace(assigned);
                }
            }

            if offset + 1 == rows_len {
                // The last row is always a last access, so we need to handle the case where the
                // state root changes because of an mpt lookup on the last row.
                if let Some(update) = updates.get(row) {
                    state_root = randomness.zip(state_root).map(|(randomness, state_root)| {
                        let (new_root, old_root) = update.root_assignments(randomness);
                        if !state_root.is_zero_vartime() {
                            assert_eq!(state_root, old_root);
                        }
                        new_root
                    });
                }
                let assigned = region.assign_advice(
                    || "last row state_root",
                    self.state_root,
                    offset,
                    || state_root,
                )?;
                end_state_root.replace(assigned);
            }
        }
        println!("update_state_root part3: {:?}", part3_timer.elapsed());

        let start_state_root = start_state_root.expect("should be assigned");
        let end_state_root = end_state_root.expect("should be assigned");
        Ok(StateCircuitExports {
            start_state_root: (start_state_root.cell(), start_state_root.value_field()),
            end_state_root: (end_state_root.cell(), end_state_root.value_field()),
        })
    }

    fn annotate_circuit_in_region(&self, region: &mut Region<F>) {
        self.rw_table.annotate_columns_in_region(region);
        self.mpt_table.annotate_columns_in_region(region);
        self.is_non_exist
            .annotate_columns_in_region(region, "STATE");
        self.lexicographic_ordering
            .annotate_columns_in_region(region, "STATE");
        self.sort_keys.annotate_columns_in_region(region, "STATE");
        region.name_column(|| "STATE_selector", self.selector);
        region.name_column(|| "STATE_not_first_access", self.not_first_access);
        region.name_column(|| "STATE_phase2_initial_value", self.initial_value);
        region.name_column(|| "STATE_phase2_mpt_proof_type", self.mpt_proof_type);
        region.name_column(|| "STATE_phase2_state_root", self.state_root);
    }
}

/// Keys for sorting the rows of the state circuit
#[derive(Clone, Copy)]
pub struct SortKeysConfig {
    tag: BinaryNumberConfig<RwTableTag, 4>,
    id: MpiConfig<u32, N_LIMBS_ID>,
    address: MpiConfig<Address, N_LIMBS_ACCOUNT_ADDRESS>,
    field_tag: Column<Advice>,
    storage_key: RlcConfig<N_BYTES_WORD>,
    rw_counter: MpiConfig<u32, N_LIMBS_RW_COUNTER>,
}

impl SortKeysConfig {
    /// Annotates this config within a circuit region.
    pub fn annotate_columns_in_region<F: Field>(&self, region: &mut Region<F>, prefix: &str) {
        self.tag.annotate_columns_in_region(region, prefix);
        self.address.annotate_columns_in_region(region, prefix);
        self.id.annotate_columns_in_region(region, prefix);
        self.storage_key.annotate_columns_in_region(region, prefix);
        self.rw_counter.annotate_columns_in_region(region, prefix);
        region.name_column(|| format!("{prefix}_field_tag"), self.field_tag);
    }
}

type Lookup<F> = (&'static str, Expression<F>, Expression<F>);

/// State Circuit for proving RwTable is valid
#[derive(Default, Clone, Debug)]
pub struct StateCircuit<F> {
    /// Rw rows
    pub rows: Vec<Rw>,
    pub(crate) updates: MptUpdates,
    pub(crate) n_rows: usize,
    pub(crate) exports: std::cell::RefCell<Option<StateCircuitExports<Assigned<F>>>>,
    #[cfg(any(feature = "test", test, feature = "test-circuits"))]
    overrides: HashMap<(dev::AdviceColumn, isize), F>,
    _marker: PhantomData<F>,
}

impl<F: Field> StateCircuit<F> {
    /// make a new state circuit from an RwMap
    pub fn new(rw_map: RwMap, n_rows: usize) -> Self {
        let rows = rw_map.table_assignments();
        log::warn!("build StateCircuit from mock MptUpdates");
        let updates = MptUpdates::from_rws_with_mock_state_roots(
            &rows,
            0xcafeu64.into(),
            0xdeadbeefu64.into(),
        );
        Self {
            rows,
            updates,
            exports: std::cell::RefCell::new(None),
            n_rows,
            #[cfg(any(feature = "test", test, feature = "test-circuits"))]
            overrides: HashMap::new(),
            _marker: PhantomData::default(),
        }
    }
}

impl<F: Field> SubCircuit<F> for StateCircuit<F> {
    type Config = StateCircuitConfig<F>;

    fn new_from_block(block: &witness::Block<F>) -> Self {
        let rows = block.rws.table_assignments();
        let updates = block.mpt_updates.clone();
        Self {
            rows,
            updates,
            exports: std::cell::RefCell::new(None),
            n_rows: block.circuits_params.max_rws,
            #[cfg(any(feature = "test", test, feature = "test-circuits"))]
            overrides: HashMap::new(),
            _marker: PhantomData::default(),
        }
    }

    fn unusable_rows() -> usize {
        // No column queried at more than 3 distinct rotations, so returns 6 as
        // minimum unusable rows.
        6
    }

    /// Return the minimum number of rows required to prove the block
    fn min_num_rows_block(block: &witness::Block<F>) -> (usize, usize) {
        (
            block.rws.0.values().flatten().count() + 1,
            std::cmp::max(1 << 16, block.circuits_params.max_rws),
        )
    }

    /// Make the assignments to the StateCircuit
    fn synthesize_sub(
        &self,
        config: &Self::Config,
        challenges: &Challenges<Value<F>>,
        layouter: &mut impl Layouter<F>,
    ) -> Result<(), Error> {
        config.load_aux_tables(layouter)?;
        let randomness = challenges.evm_word();

        let (rows, padding_length) = RwMap::table_assignments_prepad(&self.rows, self.n_rows);
        let rows_len = rows.len();
        let offsets = (0..rows_len).collect::<Vec<_>>();
        let num_threads = std::thread::available_parallelism()
            .map(|e| e.get())
            .unwrap_or(32);
        let chunk_size = (rows_len + num_threads - 1) / num_threads;
        let chunk_num = (rows_len + chunk_size - 1) / chunk_size;
        log::debug!("rows.len() =  {}", rows_len);
        log::debug!(
            "rows.len() + num_threads - 1 =  {}",
            rows_len + num_threads - 1
        );
        log::debug!(
            "assign_with_region num_threads: {}, chunk_size: {}",
            num_threads,
            chunk_size
        );

        // Assigning to same columns in different regions should be avoided.
        // Here we use one single region to assign `overrides` to both rw table and
        // other parts.
        let part1_timer = Instant::now();
        let column = config.rw_table.rw_counter;
        let mut is_first_time_vec = vec![true; chunk_num];
        layouter.assign_regions(
            || "state circuit (synthesize_sub) part1",
            offsets
                .chunks(chunk_size)
                .zip(rows.chunks(chunk_size))
                .zip(is_first_time_vec.iter_mut())
                .map(|((offsets, rows), is_first_time)| {
                    move |region: Region<'_, F>| {
                        let mut region = region;

                        if *is_first_time {
                            *is_first_time = false;
                            region.assign_advice(
                                || "dummy offset",
                                column,
                                offsets.len() - 1,
                                || Value::known(F::zero()),
                            )?;
                            return Ok(());
                        }

                        config.rw_table.load_with_region_padded_row(
                            &mut region,
                            &rows,
                            offsets.len(),
                            randomness,
                        )?;

                        Ok(())
                    }
                })
                .collect_vec(),
        )?;
        log::debug!("part1_timer: {:?}", part1_timer.elapsed());

        let part2_timer = Instant::now();
        let mut is_first_time_vec = vec![true; chunk_num];
        let column = config.initial_value;
        let is_first_access_chunks = layouter.assign_regions(
            || "state circuit (synthesize_sub) part2",
            offsets
                .chunks(chunk_size)
                .zip(is_first_time_vec.iter_mut())
                .map(|(offsets, is_first_time)| {
                    let rows = &rows;
                    let updates = &self.updates;
                    move |region: Region<'_, F>| {
                        let mut region = region;

                        if *is_first_time {
                            *is_first_time = false;
                            region.assign_advice(
                                || "dummy offset",
                                column,
                                offsets.len() - 1,
                                || Value::known(F::zero()),
                            )?;
                            return Ok(vec![]);
                        }

                        // annotate columns
                        config.annotate_circuit_in_region(&mut region);

                        let is_first_access_chunk: Vec<bool> = config.assign_with_region(
                            &mut region,
                            rows,
                            offsets[0],
                            padding_length,
                            updates,
                            offsets.len(),
                            randomness,
                        )?;

                        Ok(is_first_access_chunk)
                    }
                })
                .collect::<Vec<_>>(),
        )?;
        let mut is_first_access_vec = vec![];
        for is_first_access_chunk in is_first_access_chunks {
            is_first_access_vec.extend(is_first_access_chunk);
        }
        log::debug!("part2_timer: {:?}", part2_timer.elapsed());

        let part3_timer = Instant::now();
        let mut is_first_time = true;
        layouter.assign_region(
            || "state circuit (synthesize_sub) part3",
            |mut region| {
                if is_first_time {
                    println!("state circuit part3: first time");
                    is_first_time = false;
                    return Ok(());
                }

                let exports = config.update_state_root(
                    &mut region,
                    &self.rows,
                    &is_first_access_vec,
                    &self.updates,
                    self.n_rows,
                    randomness,
                )?;
                if self.exports.borrow().is_none() {
                    self.exports.borrow_mut().replace(exports);
                }

                #[cfg(any(feature = "test", test, feature = "test-circuits"))]
                {
                    let padding_length = RwMap::padding_len(self.rows.len(), self.n_rows);
                    for ((column, row_offset), &f) in &self.overrides {
                        let advice_column = column.value(config);
                        let offset =
                            usize::try_from(isize::try_from(padding_length).unwrap() + *row_offset)
                                .unwrap();
                        region.assign_advice(
                            || "override",
                            advice_column,
                            offset,
                            || Value::known(f),
                        )?;
                    }
                }
                println!("part3_timer: {:?}", part3_timer.elapsed());

                Ok(())
            },
        )
    }

    /// powers of randomness for instance columns
    fn instance(&self) -> Vec<Vec<F>> {
        vec![]
    }
}

fn queries<F: Field>(meta: &mut VirtualCells<'_, F>, c: &StateCircuitConfig<F>) -> Queries<F> {
    let first_different_limb = c.lexicographic_ordering.first_different_limb;
    let final_bits_sum = meta.query_advice(first_different_limb.bits[3], Rotation::cur())
        + meta.query_advice(first_different_limb.bits[4], Rotation::cur());

    Queries {
        selector: meta.query_fixed(c.selector, Rotation::cur()),
        // TODO: use LookupTable trait here.
        rw_table: RwTableQueries {
            rw_counter: meta.query_advice(c.rw_table.rw_counter, Rotation::cur()),
            prev_rw_counter: meta.query_advice(c.rw_table.rw_counter, Rotation::prev()),
            is_write: meta.query_advice(c.rw_table.is_write, Rotation::cur()),
            tag: meta.query_advice(c.rw_table.tag, Rotation::cur()),
            id: meta.query_advice(c.rw_table.id, Rotation::cur()),
            prev_id: meta.query_advice(c.rw_table.id, Rotation::prev()),
            address: meta.query_advice(c.rw_table.address, Rotation::cur()),
            prev_address: meta.query_advice(c.rw_table.address, Rotation::prev()),
            field_tag: meta.query_advice(c.rw_table.field_tag, Rotation::cur()),
            storage_key: meta.query_advice(c.rw_table.storage_key, Rotation::cur()),
            value: meta.query_advice(c.rw_table.value, Rotation::cur()),
            value_prev: meta.query_advice(c.rw_table.value, Rotation::prev()),
            value_prev_column: meta.query_advice(c.rw_table.value_prev, Rotation::cur()),
        },
        mpt_update_table: MptUpdateTableQueries {
            q_enable: meta.query_fixed(c.mpt_table.q_enable, Rotation::cur()),
            address: meta.query_advice(c.mpt_table.address, Rotation::cur()),
            storage_key: meta.query_advice(c.mpt_table.storage_key, Rotation::cur()),
            proof_type: meta.query_advice(c.mpt_table.proof_type, Rotation::cur()),
            new_root: meta.query_advice(c.mpt_table.new_root, Rotation::cur()),
            old_root: meta.query_advice(c.mpt_table.old_root, Rotation::cur()),
            new_value: meta.query_advice(c.mpt_table.new_value, Rotation::cur()),
            old_value: meta.query_advice(c.mpt_table.old_value, Rotation::cur()),
        },
        lexicographic_ordering_selector: meta
            .query_fixed(c.lexicographic_ordering.selector, Rotation::cur()),
        rw_counter: MpiQueries::new(meta, c.sort_keys.rw_counter),
        tag_bits: c
            .sort_keys
            .tag
            .bits
            .map(|bit| meta.query_advice(bit, Rotation::cur())),
        id: MpiQueries::new(meta, c.sort_keys.id),
        // this isn't binary! only 0 if most significant 3 bits are all 0 and at most 1 of the two
        // least significant bits is 1.
        // TODO: this can mask off just the top 3 bits if you want, since the 4th limb index is
        // Address9, which is always 0 for Rw::Stack rows.
        is_tag_and_id_unchanged: 4.expr()
            * (meta.query_advice(first_different_limb.bits[0], Rotation::cur())
                + meta.query_advice(first_different_limb.bits[1], Rotation::cur())
                + meta.query_advice(first_different_limb.bits[2], Rotation::cur()))
            + final_bits_sum.clone() * (1.expr() - final_bits_sum),
        address: MpiQueries::new(meta, c.sort_keys.address),
        storage_key: RlcQueries::new(meta, c.sort_keys.storage_key),
        initial_value: meta.query_advice(c.initial_value, Rotation::cur()),
        initial_value_prev: meta.query_advice(c.initial_value, Rotation::prev()),
        is_non_exist: meta.query_advice(c.is_non_exist.is_zero, Rotation::cur()),
        mpt_proof_type: meta.query_advice(c.mpt_proof_type, Rotation::cur()),
        lookups: LookupsQueries::new(meta, c.lookups),
        power_of_randomness: c.power_of_randomness.clone(),
        first_different_limb: [0, 1, 2, 3]
            .map(|idx| meta.query_advice(first_different_limb.bits[idx], Rotation::cur())),
        not_first_access: meta.query_advice(c.not_first_access, Rotation::cur()),
        last_access: 1.expr() - meta.query_advice(c.not_first_access, Rotation::next()),
        state_root: meta.query_advice(c.state_root, Rotation::cur()),
        state_root_prev: meta.query_advice(c.state_root, Rotation::prev()),
    }
}

#[cfg(test)]
mod state_circuit_stats {
    use crate::{
        evm_circuit::step::ExecutionState,
        stats::{bytecode_prefix_op_big_rws, print_circuit_stats_by_states},
    };

    /// Prints the stats of State circuit per execution state.  See
    /// `print_circuit_stats_by_states` for more details.
    ///
    /// Run with:
    /// `cargo test -p zkevm-circuits --release --all-features
    /// get_state_states_stats -- --nocapture --ignored`
    #[ignore]
    #[test]
    pub fn get_state_states_stats() {
        print_circuit_stats_by_states(
            |state| {
                // TODO: Enable CREATE/CREATE2 once they are supported
                !matches!(
                    state,
                    ExecutionState::ErrorInvalidOpcode | ExecutionState::SELFDESTRUCT
                )
            },
            bytecode_prefix_op_big_rws,
            |block, _, step_index| {
                let step = &block.txs[0].steps()[step_index];
                let step_next = &block.txs[0].steps()[step_index + 1];
                step_next.rwc.0 - step.rwc.0
            },
        );
    }
}<|MERGE_RESOLUTION|>--- conflicted
+++ resolved
@@ -315,33 +315,6 @@
                         })
                     },
                 )?;
-<<<<<<< HEAD
-=======
-
-                if is_first_access {
-                    // If previous row was a last access, we need to update the state root.
-                    state_root = randomness
-                        .zip(state_root)
-                        .map(|(randomness, mut state_root)| {
-                            if let Some(update) = updates.get(prev_row) {
-                                let (new_root, old_root) = update.root_assignments(randomness);
-                                if state_root != old_root {
-                                    log::error!("invalid root randomness {:?}, state_root {:?}, prev_row {:?} update {:?}", 
-                                    randomness, state_root, prev_row, update);
-                                    assert_eq!(state_root, old_root);
-                                }
-                                state_root = new_root;
-                            }
-                            if matches!(row.tag(), RwTableTag::CallContext)
-                                && !row.is_write()
-                                && row.value_assignment(randomness) != F::zero()
-                            {
-                                log::error!("invalid call context: {:?}", row);
-                            }
-                            state_root
-                        });
-                }
->>>>>>> 4cd59565
             }
 
             // The initial value can be determined from the mpt updates or is 0.
@@ -454,12 +427,12 @@
                         .map(|(randomness, mut state_root)| {
                             if let Some(update) = updates.get(prev_row) {
                                 let (new_root, old_root) = update.root_assignments(randomness);
-                                assert_eq!(state_root, old_root);
+                                if state_root != old_root {
+                                    log::error!("invalid root randomness {:?}, state_root {:?}, prev_row {:?} update {:?}", 
+                                    randomness, state_root, prev_row, update);
+                                    assert_eq!(state_root, old_root);
+                                }
                                 state_root = new_root;
-                                println!(
-                                    "    offset[{}] update state_root: {:?}",
-                                    offset, state_root
-                                );
                             }
                             if matches!(row.tag(), RwTableTag::CallContext)
                                 && !row.is_write()
