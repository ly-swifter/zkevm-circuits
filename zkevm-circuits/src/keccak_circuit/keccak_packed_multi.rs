use super::{cell_manager::*, param::*, util::*};
use crate::{evm_circuit::util::rlc, util::Challenges};
use eth_types::Field;
use halo2_proofs::{
    arithmetic::FieldExt,
    circuit::Value,
    plonk::{Error, Expression},
};
use log::debug;
use std::{env::var, vec};

pub(crate) fn get_num_rows_per_round() -> usize {
    var("KECCAK_ROWS")
<<<<<<< HEAD
        .unwrap_or_else(|_| "9".to_string())
=======
        .unwrap_or_else(|_| "12".to_string())
>>>>>>> e55ba06f
        .parse()
        .expect("Cannot parse KECCAK_ROWS env var as usize")
}

pub(crate) fn get_num_bits_per_absorb_lookup() -> usize {
    get_num_bits_per_lookup(ABSORB_LOOKUP_RANGE)
}

pub(crate) fn get_num_bits_per_theta_c_lookup() -> usize {
    get_num_bits_per_lookup(THETA_C_LOOKUP_RANGE)
}

pub(crate) fn get_num_bits_per_rho_pi_lookup() -> usize {
    get_num_bits_per_lookup(CHI_BASE_LOOKUP_RANGE.max(RHO_PI_LOOKUP_RANGE))
}

pub(crate) fn get_num_bits_per_base_chi_lookup() -> usize {
    get_num_bits_per_lookup(CHI_BASE_LOOKUP_RANGE.max(RHO_PI_LOOKUP_RANGE))
}

/// AbsorbData
#[derive(Clone, Default, Debug, PartialEq)]
pub(crate) struct AbsorbData<F: Field> {
    pub(crate) from: F,
    pub(crate) absorb: F,
    pub(crate) result: F,
}

/// SqueezeData
#[derive(Clone, Default, Debug, PartialEq)]
pub(crate) struct SqueezeData<F: Field> {
    packed: F,
}

/// KeccakRow
#[derive(Clone, Debug)]
pub(crate) struct KeccakRow<F: Field> {
    pub(crate) q_enable: bool,
    pub(crate) q_round: bool,
    pub(crate) q_absorb: bool,
    pub(crate) q_round_last: bool,
    pub(crate) q_padding: bool,
    pub(crate) q_padding_last: bool,
    pub(crate) round_cst: F,
    pub(crate) is_final: bool,
    pub(crate) cell_values: Vec<F>,
    pub(crate) length: usize,
    pub(crate) data_rlc: Value<F>,
    pub(crate) hash_rlc: Value<F>,
}

/// Part
#[derive(Clone, Debug)]
pub(crate) struct Part<F: Field> {
    pub(crate) cell: Cell<F>,
    pub(crate) expr: Expression<F>,
    pub(crate) num_bits: usize,
}

/// Part Value
#[derive(Clone, Copy, Debug)]
pub(crate) struct PartValue<F: Field> {
    pub(crate) value: F,
    pub(crate) rot: i32,
    pub(crate) num_bits: usize,
}

#[derive(Clone, Debug)]
pub(crate) struct KeccakRegion<F> {
    pub(crate) rows: Vec<Vec<F>>,
}

impl<F: FieldExt> KeccakRegion<F> {
    pub(crate) fn new() -> Self {
        Self { rows: Vec::new() }
    }

    pub(crate) fn assign(&mut self, column: usize, offset: usize, value: F) {
        while offset >= self.rows.len() {
            self.rows.push(Vec::new());
        }
        let row = &mut self.rows[offset];
        while column >= row.len() {
            row.push(F::zero());
        }
        row[column] = value;
    }
}

/// Recombines parts back together
pub(crate) mod decode {
    use super::{Part, PartValue};
    use crate::{keccak_circuit::param::BIT_COUNT, util::Expr};
    use eth_types::Field;
    use halo2_proofs::plonk::Expression;

    pub(crate) fn expr<F: Field>(parts: Vec<Part<F>>) -> Expression<F> {
        parts.iter().rev().fold(0.expr(), |acc, part| {
            acc * F::from(1u64 << (BIT_COUNT * part.num_bits)) + part.expr.clone()
        })
    }

    pub(crate) fn value<F: Field>(parts: Vec<PartValue<F>>) -> F {
        parts.iter().rev().fold(F::zero(), |acc, part| {
            acc * F::from(1u64 << (BIT_COUNT * part.num_bits)) + part.value
        })
    }
}

/// Splits a word into parts
pub(crate) mod split {
    use super::{decode, CellManager, KeccakRegion, Part, PartValue};
    use crate::{
        evm_circuit::util::constraint_builder::BaseConstraintBuilder,
        keccak_circuit::util::{pack, pack_part, unpack, WordParts},
        util::Expr,
    };
    use eth_types::Field;
    use halo2_proofs::plonk::{ConstraintSystem, Expression};

    #[allow(clippy::too_many_arguments)]
    pub(crate) fn expr<F: Field>(
        meta: &mut ConstraintSystem<F>,
        cell_manager: &mut CellManager<F>,
        cb: &mut BaseConstraintBuilder<F>,
        input: Expression<F>,
        rot: usize,
        target_part_size: usize,
    ) -> Vec<Part<F>> {
        let mut parts = Vec::new();
        let word = WordParts::new(target_part_size, rot, false);
        for word_part in word.parts {
            let cell = cell_manager.query_cell(meta);
            parts.push(Part {
                num_bits: word_part.bits.len(),
                cell: cell.clone(),
                expr: cell.expr(),
            });
        }
        // Input parts need to equal original input expression
        cb.require_equal("split", decode::expr(parts.clone()), input);
        parts
    }

    pub(crate) fn value<F: Field>(
        cell_manager: &mut CellManager<F>,
        region: &mut KeccakRegion<F>,
        input: F,
        rot: usize,
        target_part_size: usize,
    ) -> Vec<PartValue<F>> {
        let input_bits = unpack(input);
        debug_assert_eq!(pack::<F>(&input_bits), input);
        let mut parts = Vec::new();
        let word = WordParts::new(target_part_size, rot, false);
        for word_part in word.parts {
            let value = pack_part(&input_bits, &word_part);
            let cell = cell_manager.query_cell_value();

            cell.assign(region, 0, F::from(value));
            parts.push(PartValue {
                num_bits: word_part.bits.len(),
                rot: cell.rotation,
                value: F::from(value),
            });
        }
        debug_assert_eq!(decode::value(parts.clone()), input);
        parts
    }
}

// Split into parts, but storing the parts in a specific way to have the same
// table layout in `output_cells` regardless of rotation.
pub(crate) mod split_uniform {
    use super::{decode, target_part_sizes, Cell, CellManager, KeccakRegion, Part, PartValue};
    use crate::{
        evm_circuit::util::constraint_builder::BaseConstraintBuilder,
        keccak_circuit::{
            param::BIT_COUNT,
            util::{pack, pack_part, rotate, rotate_rev, unpack, WordParts},
        },
        util::Expr,
    };
    use eth_types::Field;
    use halo2_proofs::plonk::{ConstraintSystem, Expression};

    #[allow(clippy::too_many_arguments)]
    pub(crate) fn expr<F: Field>(
        meta: &mut ConstraintSystem<F>,
        output_cells: &[Cell<F>],
        cell_manager: &mut CellManager<F>,
        cb: &mut BaseConstraintBuilder<F>,
        input: Expression<F>,
        rot: usize,
        target_part_size: usize,
    ) -> Vec<Part<F>> {
        let mut input_parts = Vec::new();
        let mut output_parts = Vec::new();
        let word = WordParts::new(target_part_size, rot, true);

        let word = rotate(word.parts, rot, target_part_size);

        let target_sizes = target_part_sizes(target_part_size);
        let mut word_iter = word.iter();
        let mut counter = 0;
        while let Some(word_part) = word_iter.next() {
            if word_part.bits.len() == target_sizes[counter] {
                // Input and output part are the same
                let part = Part {
                    num_bits: target_sizes[counter],
                    cell: output_cells[counter].clone(),
                    expr: output_cells[counter].expr(),
                };
                input_parts.push(part.clone());
                output_parts.push(part);
                counter += 1;
            } else if let Some(extra_part) = word_iter.next() {
                // The two parts combined need to have the expected combined length
                debug_assert_eq!(
                    word_part.bits.len() + extra_part.bits.len(),
                    target_sizes[counter]
                );

                // Needs two cells here to store the parts
                // These still need to be range checked elsewhere!
                let part_a = cell_manager.query_cell(meta);
                let part_b = cell_manager.query_cell(meta);

                // Make sure the parts combined equal the value in the uniform output
                let expr = part_a.expr()
                    + part_b.expr() * F::from(1u64 << (BIT_COUNT * word_part.bits.len()));
                cb.require_equal("rot part", expr, output_cells[counter].expr());

                // Input needs the two parts because it needs to be able to undo the rotation
                input_parts.push(Part {
                    num_bits: word_part.bits.len(),
                    cell: part_a.clone(),
                    expr: part_a.expr(),
                });
                input_parts.push(Part {
                    num_bits: extra_part.bits.len(),
                    cell: part_b.clone(),
                    expr: part_b.expr(),
                });
                // Output only has the combined cell
                output_parts.push(Part {
                    num_bits: target_sizes[counter],
                    cell: output_cells[counter].clone(),
                    expr: output_cells[counter].expr(),
                });
                counter += 1;
            } else {
                unreachable!();
            }
        }
        let input_parts = rotate_rev(input_parts, rot, target_part_size);
        // Input parts need to equal original input expression
        cb.require_equal("split", decode::expr(input_parts), input);
        // Uniform output
        output_parts
    }

    pub(crate) fn value<F: Field>(
        output_cells: &[Cell<F>],
        cell_manager: &mut CellManager<F>,
        region: &mut KeccakRegion<F>,
        input: F,
        rot: usize,
        target_part_size: usize,
    ) -> Vec<PartValue<F>> {
        let input_bits = unpack(input);
        debug_assert_eq!(pack::<F>(&input_bits), input);

        let mut input_parts = Vec::new();
        let mut output_parts = Vec::new();
        let word = WordParts::new(target_part_size, rot, true);

        let word = rotate(word.parts, rot, target_part_size);

        let target_sizes = target_part_sizes(target_part_size);
        let mut word_iter = word.iter();
        let mut counter = 0;
        while let Some(word_part) = word_iter.next() {
            if word_part.bits.len() == target_sizes[counter] {
                let value = pack_part(&input_bits, word_part);
                output_cells[counter].assign(region, 0, F::from(value));
                input_parts.push(PartValue {
                    num_bits: word_part.bits.len(),
                    rot: output_cells[counter].rotation,
                    value: F::from(value),
                });
                output_parts.push(PartValue {
                    num_bits: word_part.bits.len(),
                    rot: output_cells[counter].rotation,
                    value: F::from(value),
                });
                counter += 1;
            } else if let Some(extra_part) = word_iter.next() {
                debug_assert_eq!(
                    word_part.bits.len() + extra_part.bits.len(),
                    target_sizes[counter]
                );

                let part_a = cell_manager.query_cell_value();
                let part_b = cell_manager.query_cell_value();

                let value_a = pack_part(&input_bits, word_part);
                let value_b = pack_part(&input_bits, extra_part);

                part_a.assign(region, 0, F::from(value_a));
                part_b.assign(region, 0, F::from(value_b));

                let value = value_a + value_b * (1u64 << (BIT_COUNT * word_part.bits.len()));

                output_cells[counter].assign(region, 0, F::from(value));

                input_parts.push(PartValue {
                    num_bits: word_part.bits.len(),
                    value: F::from(value_a),
                    rot: part_a.rotation,
                });
                input_parts.push(PartValue {
                    num_bits: extra_part.bits.len(),
                    value: F::from(value_b),
                    rot: part_b.rotation,
                });
                output_parts.push(PartValue {
                    num_bits: target_sizes[counter],
                    value: F::from(value),
                    rot: output_cells[counter].rotation,
                });
                counter += 1;
            } else {
                unreachable!();
            }
        }
        let input_parts = rotate_rev(input_parts, rot, target_part_size);
        debug_assert_eq!(decode::value(input_parts), input);
        output_parts
    }
}

// Transform values using a lookup table
pub(crate) mod transform {
    use super::{transform_to, CellManager, KeccakRegion, Part, PartValue};
    use eth_types::Field;
    use halo2_proofs::plonk::{ConstraintSystem, TableColumn};

    #[allow(clippy::too_many_arguments)]
    pub(crate) fn expr<F: Field>(
        name: &'static str,
        meta: &mut ConstraintSystem<F>,
        cell_manager: &mut CellManager<F>,
        lookup_counter: &mut usize,
        input: Vec<Part<F>>,
        transform_table: [TableColumn; 2],
        uniform_lookup: bool,
    ) -> Vec<Part<F>> {
        let mut cells = Vec::new();
        for input_part in input.iter() {
            cells.push(if uniform_lookup {
                cell_manager.query_cell_at_row(meta, input_part.cell.rotation)
            } else {
                cell_manager.query_cell(meta)
            });
        }
        transform_to::expr(
            name,
            meta,
            &cells,
            lookup_counter,
            input,
            transform_table,
            uniform_lookup,
        )
    }

    pub(crate) fn value<F: Field>(
        cell_manager: &mut CellManager<F>,
        region: &mut KeccakRegion<F>,
        input: Vec<PartValue<F>>,
        do_packing: bool,
        f: fn(&u8) -> u8,
        uniform_lookup: bool,
    ) -> Vec<PartValue<F>> {
        let mut cells = Vec::new();
        for input_part in input.iter() {
            cells.push(if uniform_lookup {
                cell_manager.query_cell_value_at_row(input_part.rot)
            } else {
                cell_manager.query_cell_value()
            });
        }
        transform_to::value(&cells, region, input, do_packing, f)
    }
}

// Transfroms values to cells
pub(crate) mod transform_to {
    use super::{Cell, KeccakRegion, Part, PartValue};
    use crate::{
        keccak_circuit::util::{pack, to_bytes, unpack},
        util::Expr,
    };
    use eth_types::Field;
    use halo2_proofs::plonk::{ConstraintSystem, TableColumn};

    #[allow(clippy::too_many_arguments)]
    pub(crate) fn expr<F: Field>(
        name: &'static str,
        meta: &mut ConstraintSystem<F>,
        cells: &[Cell<F>],
        lookup_counter: &mut usize,
        input: Vec<Part<F>>,
        transform_table: [TableColumn; 2],
        uniform_lookup: bool,
    ) -> Vec<Part<F>> {
        let mut output = Vec::new();
        for (idx, input_part) in input.iter().enumerate() {
            let output_part = cells[idx].clone();
            if !uniform_lookup || input_part.cell.rotation == 0 {
                meta.lookup(name, |_| {
                    vec![
                        (input_part.expr.clone(), transform_table[0]),
                        (output_part.expr(), transform_table[1]),
                    ]
                });
                *lookup_counter += 1;
            }
            output.push(Part {
                num_bits: input_part.num_bits,
                cell: output_part.clone(),
                expr: output_part.expr(),
            });
        }
        output
    }

    pub(crate) fn value<F: Field>(
        cells: &[Cell<F>],
        region: &mut KeccakRegion<F>,
        input: Vec<PartValue<F>>,
        do_packing: bool,
        f: fn(&u8) -> u8,
    ) -> Vec<PartValue<F>> {
        let mut output = Vec::new();
        for (idx, input_part) in input.iter().enumerate() {
            let input_bits = &unpack(input_part.value)[0..input_part.num_bits];
            let output_bits = input_bits.iter().map(f).collect::<Vec<_>>();
            let value = if do_packing {
                pack(&output_bits)
            } else {
                F::from(to_bytes::value(&output_bits)[0] as u64)
            };
            let output_part = cells[idx].clone();
            output_part.assign(region, 0, value);
            output.push(PartValue {
                num_bits: input_part.num_bits,
                rot: output_part.rotation,
                value,
            });
        }
        output
    }
}

pub(crate) fn keccak<F: Field>(
    rows: &mut Vec<KeccakRow<F>>,
    bytes: &[u8],
    challenges: Challenges<Value<F>>,
) {
    let mut bits = into_bits(bytes);
    let mut s = [[F::zero(); 5]; 5];
    let absorb_positions = get_absorb_positions();
    let num_bytes_in_last_block = bytes.len() % RATE;
    let two = F::from(2u64);

    // Padding
    bits.push(1);
    while (bits.len() + 1) % RATE_IN_BITS != 0 {
        bits.push(0);
    }
    bits.push(1);

    let mut length = 0usize;
    let mut data_rlc = Value::known(F::zero());
    let chunks = bits.chunks(RATE_IN_BITS);
    let num_chunks = chunks.len();
    for (idx, chunk) in chunks.enumerate() {
        let is_final_block = idx == num_chunks - 1;

        let mut absorb_rows = Vec::new();
        // Absorb
        for (idx, &(i, j)) in absorb_positions.iter().enumerate() {
            let absorb = pack(&chunk[idx * 64..(idx + 1) * 64]);
            let from = s[i][j];
            s[i][j] = field_xor(s[i][j], absorb);
            absorb_rows.push(AbsorbData {
                from,
                absorb,
                result: s[i][j],
            });
        }

        let mut hash_words: Vec<F> = Vec::new();

        let mut cell_managers = Vec::new();
        let mut regions = Vec::new();

        let mut hash_rlc = Value::known(F::zero());
        let mut round_lengths = Vec::new();
        let mut round_data_rlcs = Vec::new();
        for round in 0..NUM_ROUNDS + 1 {
            let mut cell_manager = CellManager::new(get_num_rows_per_round());
            let mut region = KeccakRegion::new();

            let mut absorb_row = AbsorbData::default();
            if round < NUM_WORDS_TO_ABSORB {
                absorb_row = absorb_rows[round].clone();
            }

            // State data
            for s in &s {
                for s in s {
                    let cell = cell_manager.query_cell_value();
                    cell.assign(&mut region, 0, *s);
                }
            }

            // Absorb data
            let absorb_from = cell_manager.query_cell_value();
            let absorb_data = cell_manager.query_cell_value();
            let absorb_result = cell_manager.query_cell_value();
            absorb_from.assign(&mut region, 0, absorb_row.from);
            absorb_data.assign(&mut region, 0, absorb_row.absorb);
            absorb_result.assign(&mut region, 0, absorb_row.result);

            // Absorb
            cell_manager.start_region();
            let part_size = get_num_bits_per_absorb_lookup();
            let input = absorb_row.from + absorb_row.absorb;
            let absorb_fat = split::value(&mut cell_manager, &mut region, input, 0, part_size);
            cell_manager.start_region();
            let _absorb_result = transform::value(
                &mut cell_manager,
                &mut region,
                absorb_fat.clone(),
                true,
                |v| v & 1,
                true,
            );

            // Padding
            cell_manager.start_region();
            // Unpack a single word into bytes (for the absorption)
            // Potential optimization: could do multiple bytes per lookup
            let packed = split::value(&mut cell_manager, &mut region, absorb_row.absorb, 0, 8);
            cell_manager.start_region();
            let input_bytes =
                transform::value(&mut cell_manager, &mut region, packed, false, |v| *v, true);
            cell_manager.start_region();
            let mut is_paddings = Vec::new();
            let mut data_rlcs = vec![Value::known(F::zero()); get_num_rows_per_round()];
            for _ in input_bytes.iter() {
                is_paddings.push(cell_manager.query_cell_value());
            }
            if round < NUM_WORDS_TO_ABSORB {
                let mut paddings = Vec::new();
                for (padding_idx, is_padding) in is_paddings.iter_mut().enumerate() {
                    let byte_idx = round * 8 + padding_idx;
                    let padding = if is_final_block && byte_idx >= num_bytes_in_last_block {
                        true
                    } else {
                        length += 1;
                        false
                    };
                    paddings.push(padding);
                    is_padding.assign(&mut region, 0, if padding { F::one() } else { F::zero() });
                }

                data_rlcs[NUM_BYTES_PER_WORD] = data_rlc; // Start at 0 or forward the previous value.
                for (idx, (byte, padding)) in input_bytes.iter().zip(paddings.iter()).enumerate() {
                    if !*padding {
                        let byte_value = Value::known(byte.value);
                        data_rlc = data_rlc * challenges.keccak_input() + byte_value;
                    }
                    data_rlcs[NUM_BYTES_PER_WORD - (idx + 1)] = data_rlc; // data_rlc_after_this_byte
                }
            } else {
                // In rounds without inputs, forward the previous value.
                data_rlcs[0] = data_rlc;
            }
            // Other positions of data_rlcs are not constrained and we leave them at 0.

            cell_manager.start_region();

            if round != NUM_ROUNDS {
                // Theta
                let part_size = get_num_bits_per_theta_c_lookup();
                let mut bcf = Vec::new();
                for s in &s {
                    let c = s[0] + s[1] + s[2] + s[3] + s[4];
                    let bc_fat = split::value(&mut cell_manager, &mut region, c, 1, part_size);
                    bcf.push(bc_fat);
                }
                cell_manager.start_region();
                let mut bc = Vec::new();
                for bc_fat in bcf {
                    let bc_norm = transform::value(
                        &mut cell_manager,
                        &mut region,
                        bc_fat.clone(),
                        true,
                        |v| v & 1,
                        true,
                    );
                    bc.push(bc_norm);
                }
                cell_manager.start_region();
                let mut os = [[F::zero(); 5]; 5];
                for i in 0..5 {
                    let t = decode::value(bc[(i + 4) % 5].clone())
                        + decode::value(rotate(bc[(i + 1) % 5].clone(), 1, part_size));
                    for j in 0..5 {
                        os[i][j] = s[i][j] + t;
                    }
                }
                s = os;
                cell_manager.start_region();

                // Rho/Pi
                let part_size = get_num_bits_per_base_chi_lookup();
                let target_word_sizes = target_part_sizes(part_size);
                let num_word_parts = target_word_sizes.len();
                let mut rho_pi_chi_cells: [[[Vec<Cell<F>>; 5]; 5]; 3] =
                    array_init::array_init(|_| {
                        array_init::array_init(|_| array_init::array_init(|_| Vec::new()))
                    });
                let mut column_starts = [0usize; 3];
                for p in 0..3 {
                    column_starts[p] = cell_manager.start_region();
                    let mut row_idx = 0;
                    for j in 0..5 {
                        for _ in 0..num_word_parts {
                            for i in 0..5 {
                                rho_pi_chi_cells[p][i][j]
                                    .push(cell_manager.query_cell_value_at_row(row_idx as i32));
                            }
                            row_idx = (row_idx + 1) % get_num_rows_per_round();
                        }
                    }
                }
                cell_manager.start_region();
                let mut os_parts: [[Vec<PartValue<F>>; 5]; 5] =
                    array_init::array_init(|_| array_init::array_init(|_| Vec::new()));
                for (j, os_part) in os_parts.iter_mut().enumerate() {
                    for i in 0..5 {
                        let s_parts = split_uniform::value(
                            &rho_pi_chi_cells[0][j][(2 * i + 3 * j) % 5],
                            &mut cell_manager,
                            &mut region,
                            s[i][j],
                            RHO_MATRIX[i][j],
                            part_size,
                        );

                        let s_parts = transform_to::value(
                            &rho_pi_chi_cells[1][j][(2 * i + 3 * j) % 5],
                            &mut region,
                            s_parts.clone(),
                            true,
                            |v| v & 1,
                        );
                        os_part[(2 * i + 3 * j) % 5] = s_parts.clone();
                    }
                }
                cell_manager.start_region();

                // Chi
                let part_size_base = get_num_bits_per_base_chi_lookup();
                let three_packed = pack::<F>(&vec![3u8; part_size_base]);
                let mut os = [[F::zero(); 5]; 5];
                for j in 0..5 {
                    for i in 0..5 {
                        let mut s_parts = Vec::new();
                        for ((part_a, part_b), part_c) in os_parts[i][j]
                            .iter()
                            .zip(os_parts[(i + 1) % 5][j].iter())
                            .zip(os_parts[(i + 2) % 5][j].iter())
                        {
                            let value =
                                three_packed - two * part_a.value + part_b.value - part_c.value;
                            s_parts.push(PartValue {
                                num_bits: part_size_base,
                                rot: j as i32,
                                value,
                            });
                        }
                        os[i][j] = decode::value(transform_to::value(
                            &rho_pi_chi_cells[2][i][j],
                            &mut region,
                            s_parts.clone(),
                            true,
                            |v| CHI_BASE_LOOKUP_TABLE[*v as usize],
                        ));
                    }
                }
                s = os;
                cell_manager.start_region();

                // iota
                let part_size = get_num_bits_per_absorb_lookup();
                let input = s[0][0] + pack_u64::<F>(ROUND_CST[round]);
                let iota_parts =
                    split::value::<F>(&mut cell_manager, &mut region, input, 0, part_size);
                cell_manager.start_region();
                s[0][0] = decode::value(transform::value(
                    &mut cell_manager,
                    &mut region,
                    iota_parts.clone(),
                    true,
                    |v| v & 1,
                    true,
                ));
            }

            // The rlc of the hash
            let is_final = is_final_block && round == NUM_ROUNDS;
            hash_rlc = if is_final {
                let hash_bytes_le = s
                    .into_iter()
                    .take(4)
                    .flat_map(|a| to_bytes::value(&unpack(a[0])))
                    .rev()
                    .collect::<Vec<_>>();
                challenges
                    .evm_word()
                    .map(|challenge_value| rlc::value(&hash_bytes_le, challenge_value))
            } else {
                Value::known(F::zero())
            };

            // The words to squeeze out
            hash_words = s.into_iter().take(4).map(|a| a[0]).take(4).collect();
            round_lengths.push(length);
            round_data_rlcs.push(data_rlcs);

            cell_managers.push(cell_manager);
            regions.push(region);
        }

        // Now that we know the state at the end of the rounds, set the squeeze data
        let num_rounds = cell_managers.len();
        for (idx, word) in hash_words.iter().enumerate() {
            let cell_manager = &mut cell_managers[num_rounds - 2 - idx];
            let region = &mut regions[num_rounds - 2 - idx];

            cell_manager.start_region();
            let squeeze_packed = cell_manager.query_cell_value();
            squeeze_packed.assign(region, 0, *word);

            cell_manager.start_region();
            let packed = split::value(cell_manager, region, *word, 0, 8);
            cell_manager.start_region();
            transform::value(cell_manager, region, packed, false, |v| *v, true);
        }

        for round in 0..NUM_ROUNDS + 1 {
            let round_cst = pack_u64(ROUND_CST[round]);
            for row_idx in 0..get_num_rows_per_round() {
                rows.push(KeccakRow {
                    q_enable: row_idx == 0,
                    q_round: row_idx == 0 && round < NUM_ROUNDS,
                    q_absorb: row_idx == 0 && round == NUM_ROUNDS,
                    q_round_last: row_idx == 0 && round == NUM_ROUNDS,
                    q_padding: row_idx == 0 && round < NUM_WORDS_TO_ABSORB,
                    q_padding_last: row_idx == 0 && round == NUM_WORDS_TO_ABSORB - 1,
                    round_cst,
                    is_final: is_final_block && round == NUM_ROUNDS && row_idx == 0,
                    length: round_lengths[round],
                    data_rlc: round_data_rlcs[round][row_idx],
                    hash_rlc,
                    cell_values: regions[round].rows[row_idx].clone(),
                });
            }
        }
    }

    if log::log_enabled!(log::Level::Debug) {
        let hash_bytes = s
            .into_iter()
            .take(4)
            .map(|a| {
                pack_with_base::<F>(&unpack(a[0]), 2)
                    .to_repr()
                    .into_iter()
                    .take(8)
                    .collect::<Vec<_>>()
                    .to_vec()
            })
            .collect::<Vec<_>>();
        debug!("hash: {:x?}", &(hash_bytes[0..4].concat()));
        debug!("data rlc: {:x?}", data_rlc);
    }
}

pub(crate) fn multi_keccak<F: Field>(
    bytes: &[Vec<u8>],
    challenges: Challenges<Value<F>>,
    capacity: Option<usize>,
) -> Result<Vec<KeccakRow<F>>, Error> {
    let mut rows: Vec<KeccakRow<F>> = Vec::new();
    // Dummy first row so that the initial data is absorbed
    // The initial data doesn't really matter, `is_final` just needs to be disabled.
    for idx in 0..get_num_rows_per_round() {
        rows.push(KeccakRow {
            q_enable: idx == 0,
            q_round: false,
            q_absorb: idx == 0,
            q_round_last: false,
            q_padding: false,
            q_padding_last: false,
            round_cst: F::zero(),
            is_final: false,
            length: 0usize,
            data_rlc: Value::known(F::zero()),
            hash_rlc: Value::known(F::zero()),
            cell_values: Vec::new(),
        });
    }
    // Actual keccaks
    for bytes in bytes {
        keccak(&mut rows, bytes, challenges);
    }
    if let Some(capacity) = capacity {
        let padding_rows = {
            let mut rows = Vec::new();
            keccak(&mut rows, &[], challenges);
            rows
        };
        // Pad with no data hashes to the expected capacity
        while rows.len() < (1 + capacity * (NUM_ROUNDS + 1)) * get_num_rows_per_round() {
            rows.extend(padding_rows.clone());
        }
        // Check that we are not over capacity
        if rows.len() > (1 + capacity * (NUM_ROUNDS + 1)) * get_num_rows_per_round() {
            return Err(Error::BoundsFailure);
        }
    }
    Ok(rows)
}<|MERGE_RESOLUTION|>--- conflicted
+++ resolved
@@ -11,11 +11,7 @@
 
 pub(crate) fn get_num_rows_per_round() -> usize {
     var("KECCAK_ROWS")
-<<<<<<< HEAD
-        .unwrap_or_else(|_| "9".to_string())
-=======
         .unwrap_or_else(|_| "12".to_string())
->>>>>>> e55ba06f
         .parse()
         .expect("Cannot parse KECCAK_ROWS env var as usize")
 }
