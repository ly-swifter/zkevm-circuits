--- conflicted
+++ resolved
@@ -921,117 +921,4 @@
     }
     debug!("keccak witgen done");
     Ok(rows)
-<<<<<<< HEAD
-}
-
-#[cfg(test)]
-mod tests {
-    use super::*;
-    use halo2_proofs::dev::CellValue;
-    use halo2_proofs::plonk::Assignment;
-    use halo2_proofs::{dev::MockProver, halo2curves::bn256::Fr};
-    use itertools::izip;
-    use log::error;
-
-    fn verify<F: Field>(k: u32, inputs: Vec<Vec<u8>>, digests: Vec<String>, success: bool) {
-        let circuit = KeccakCircuit::new(Some(2usize.pow(k)), inputs.clone());
-        let prover = MockProver::<F>::run(k, &circuit, vec![]).unwrap();
-        let (config, challenges) = KeccakCircuit::configure(&mut ConstraintSystem::<F>::default());
-        let input_challenge = prover
-            .get_challenge(challenges.keccak_input())
-            .inner
-            .unwrap();
-        let hash_challenge = prover.get_challenge(challenges.evm_word()).inner.unwrap();
-
-        // Check constraints.
-        let verify_result = prover.verify();
-        if verify_result.is_ok() != success {
-            if let Some(errors) = verify_result.err() {
-                for error in errors.iter() {
-                    error!("{}", error);
-                }
-            }
-            panic!();
-        }
-
-        // Extract the content of the lookup table.
-        let hashes = {
-            // Find the columns of the table.
-            let is_enabled = prover.advice_values(config.keccak_table.is_enabled);
-            let input_rlc = prover.advice_values(config.keccak_table.input_rlc);
-            let input_len = prover.advice_values(config.keccak_table.input_len);
-            let output_rlc = prover.advice_values(config.keccak_table.output_rlc);
-
-            // Keep the rows that are supposed to contain hash results.
-            izip!(is_enabled, input_rlc, input_len, output_rlc)
-                .filter(|(enabled, _, _, _)| assigned_non_zero(enabled))
-                .map(|(_, input_rlc, input_len, output_rlc)| {
-                    (unwrap(input_rlc), unwrap(input_len), unwrap(output_rlc))
-                })
-                .collect::<Vec<(F, F, F)>>()
-        };
-
-        // Calculate the expected inputs in reversed-RLC form.
-        let rlc_input = |bytes: &[u8]| rlc::value(bytes.iter().rev(), input_challenge);
-
-        // Calculate the expected digests in reversed-RLC form.
-        let rlc_digest = |hex_str: &str| {
-            let bytes = hex::decode(hex_str).unwrap();
-            rlc::value(bytes.iter().rev(), hash_challenge)
-        };
-
-        // Check that all the digests are there.
-        assert!(hashes.len() >= inputs.len());
-        assert_eq!(inputs.len(), digests.len());
-        for (input, digest, hash) in izip!(&inputs, &digests, &hashes) {
-            let len = F::from(input.len() as u64);
-            let expected = (rlc_input(input), len, rlc_digest(digest));
-            assert_eq!(*hash, expected);
-        }
-
-        // Check that other digests are the digest of the empty message.
-        assert_eq!(F::zero(), rlc_input(&inputs[0]));
-        let empty_hash = (F::zero(), F::zero(), rlc_digest(&digests[0]));
-        for hash in hashes.iter().skip(inputs.len()) {
-            assert_eq!(*hash, empty_hash);
-        }
-    }
-
-    #[test]
-    fn packed_multi_keccak_simple() {
-        let k = 14;
-        let inputs = vec![
-            vec![],
-            vec![0],
-            (0u8..135).collect::<Vec<_>>(),
-            (0u8..136).collect::<Vec<_>>(),
-            (0u8..137).collect::<Vec<_>>(),
-            (0..400).map(|i| (1 + 3 * i) as u8).collect::<Vec<_>>(),
-        ];
-        let digests = vec![
-            "c5d2460186f7233c927e7db2dcc703c0e500b653ca82273b7bfad8045d85a470".to_string(),
-            "bc36789e7a1e281436464229828f817d6612f7b477d66591ff96a9e064bcc98a".to_string(),
-            "cbdfd9dee5faad3818d6b06f95a219fd290b0e1706f6a82e5a595b9ce9faca62".to_string(),
-            "7ce759f1ab7f9ce437719970c26b0a66ff11fe3e38e17df89cf5d29c7d7f807e".to_string(),
-            "ac73d4fae68b8453f764007c1a20ce95994187861f0c3227a3a8e99a73a3b1db".to_string(),
-            "f46dfb05481d2a50c0c3b6625d913055da3e07dcd0d6c661f27f1449b0fed7eb".to_string(),
-        ];
-        verify::<Fr>(k, inputs, digests, true);
-    }
-
-    fn assigned_non_zero<F: Field>(cv: &CellValue<F>) -> bool {
-        match *cv {
-            CellValue::Assigned(v) => !v.is_zero_vartime(),
-            _ => false,
-        }
-    }
-
-    fn unwrap<F: Field>(cv: &CellValue<F>) -> F {
-        match *cv {
-            CellValue::Assigned(f) => f,
-            _ => panic!("the cell should be assigned"),
-        }
-    }
-=======
->>>>>>> b8cdd678
 }