//! Circuit to verify multiple ECDSA secp256k1 signatures.

// Naming notes:
// - *_be: Big-Endian bytes
// - *_le: Little-Endian bytes

use crate::{
    evm_circuit::util::{not, rlc},
    table::KeccakTable,
    util::{Challenges, Expr},
};
use ecc::{maingate, EccConfig, GeneralEccChip};
use ecdsa::ecdsa::{AssignedEcdsaSig, AssignedPublicKey, EcdsaChip};
use eth_types::sign_types::{pk_bytes_le, pk_bytes_swap_endianness, SignData};
use eth_types::{self, Field};
use halo2_proofs::{
    arithmetic::{CurveAffine, FieldExt},
    circuit::{AssignedCell, Cell, Layouter, Value},
    halo2curves::secp256k1::Secp256k1Affine,
<<<<<<< HEAD
    plonk::{Advice, Column, ConstraintSystem, Error, Expression, Selector},
=======
    halo2curves::{
        group::{Curve, Group},
        secp256k1,
    },
    plonk::{Advice, Column, ConstraintSystem, Error, Expression, SecondPhase, Selector},
>>>>>>> b1597400
    poly::Rotation,
};
use integer::{AssignedInteger, IntegerChip, IntegerConfig, IntegerInstructions, Range};
use rand::SeedableRng;
use rand_chacha::ChaCha20Rng;

use itertools::Itertools;
use keccak256::plain::Keccak;
use log::error;
use maingate::{
    AssignedValue, MainGate, MainGateConfig, MainGateInstructions, RangeChip, RangeConfig,
    RangeInstructions, RegionCtx,
};
use num::Integer;
use std::{iter, marker::PhantomData};

/// Auxiliary Gadget to verify a that a message hash is signed by the public
/// key corresponding to an Ethereum Address.
#[derive(Clone, Default, Debug)]
pub struct SignVerifyChip<F: Field> {
    /// Aux generator for EccChip
    pub aux_generator: Secp256k1Affine,
    /// Window size for EccChip
    pub window_size: usize,
    /// Max number of verifications
    pub max_verif: usize,
    /// Marker
    pub _marker: PhantomData<F>,
}

impl<F: Field> SignVerifyChip<F> {
    /// Return a new SignVerifyChip
    pub fn new(max_verif: usize) -> Self {
        // TODO: Investigate if it is safe to use a random point as aux generator that
        // is choosen by the prover.  If this is unsafe, we will need to update the
        // EccChip to calculate an aux generator using the challange API.
        // https://github.com/privacy-scaling-explorations/halo2wrong/issues/53
        let mut rng = ChaCha20Rng::seed_from_u64(0);
        let aux_generator =
            <Secp256k1Affine as CurveAffine>::CurveExt::random(&mut rng).to_affine();
        Self {
            aux_generator,
            window_size: 2,
            max_verif,
            _marker: PhantomData,
        }
    }
}

const NUMBER_OF_LIMBS: usize = 4;
const BIT_LEN_LIMB: usize = 72;
const BIT_LEN_LAST_LIMB: usize = 256 - (NUMBER_OF_LIMBS - 1) * BIT_LEN_LIMB;

/// SignVerify Configuration
#[derive(Debug, Clone)]
pub(crate) struct SignVerifyConfig {
    // ECDSA
    main_gate_config: MainGateConfig,
    range_config: RangeConfig,
    // RLC
    q_rlc_evm_word: Selector,
    q_rlc_keccak_input: Selector,
    rlc: Column<Advice>,
    // Keccak
    q_keccak: Selector,
    keccak_table: KeccakTable,
}

impl SignVerifyConfig {
    pub(crate) fn new<F: Field>(
        meta: &mut ConstraintSystem<F>,
        keccak_table: KeccakTable,
        challenges: Challenges<Expression<F>>,
    ) -> Self {
        // ECDSA config
        let (rns_base, rns_scalar) =
            GeneralEccChip::<Secp256k1Affine, F, NUMBER_OF_LIMBS, BIT_LEN_LIMB>::rns();
        let main_gate_config = MainGate::<F>::configure(meta);
        let range_config = RangeChip::<F>::configure(
            meta,
            &main_gate_config,
            vec![BIT_LEN_LIMB / NUMBER_OF_LIMBS, 8],
            [rns_base.overflow_lengths(), rns_scalar.overflow_lengths()].concat(),
        );

        // RLC
        let q_rlc_evm_word = meta.selector();
        let q_rlc_keccak_input = meta.selector();
        let rlc = meta.advice_column();
        meta.enable_equality(rlc);

        Self::configure_rlc(
            meta,
            "evm_word_rlc",
            main_gate_config.clone(),
            q_rlc_evm_word,
            rlc,
            challenges.evm_word(),
        );
        Self::configure_rlc(
            meta,
            "keccak_input_rlc",
            main_gate_config.clone(),
            q_rlc_keccak_input,
            rlc,
            challenges.keccak_input(),
        );

        // Ref. spec SignVerifyChip 1. Verify that keccak(pub_key_bytes) = pub_key_hash
        // by keccak table lookup, where pub_key_bytes is built from the pub_key
        // in the ecdsa_chip.
        let q_keccak = meta.complex_selector();
        meta.lookup_any("keccak", |meta| {
            // When address is 0, we disable the signature verification by using a dummy pk,
            // msg_hash and signature which is not constrainted to match msg_hash_rlc nor
            // the address.
            // Layout:
            // | q_keccak |        a        |     rlc     |
            // | -------- | --------------- | ----------- |
            // |     1    | is_address_zero |    pk_rlc   |
            // |          |                 | pk_hash_rlc |
            let q_keccak = meta.query_selector(q_keccak);
            let is_address_zero = meta.query_advice(main_gate_config.advices()[0], Rotation::cur());
            let is_enable = q_keccak * not::expr(is_address_zero);

            let input = [
                is_enable.clone(),
                is_enable.clone() * meta.query_advice(rlc, Rotation::cur()),
                is_enable.clone() * 64usize.expr(),
                is_enable * meta.query_advice(rlc, Rotation::next()),
            ];
            let table = [
                keccak_table.is_enabled,
                keccak_table.input_rlc,
                keccak_table.input_len,
                keccak_table.output_rlc,
            ]
            .map(|column| meta.query_advice(column, Rotation::cur()));

            input.into_iter().zip(table).collect()
        });

        Self {
            range_config,
            main_gate_config,
            keccak_table,
            q_rlc_evm_word,
            q_rlc_keccak_input,
            rlc,
            q_keccak,
        }
    }

    #[rustfmt::skip]
    fn configure_rlc<F: Field>(
        meta: &mut ConstraintSystem<F>,
        name: &'static str,
        main_gate_config: MainGateConfig,
        q_rlc: Selector,
        rlc: Column<Advice>,
        challenge: Expression<F>,
    ) {
        // Layout (take input with length 12 as an example)
        // | q_rlc |                          rlc                        |   a   |   b   |   c   |   d    |   e    |
        // | ----- | --------------------------------------------------- | ----- | ----- | ----- | ------ | ------ |
        // |   1   |                                                   0 |     0 |     0 |     0 |  be[0] |  be[1] |
        // |   1   |                                  be[0]*r^1 +  be[1] | be[2] | be[3] | be[4] |  be[5] |  be[6] |
        // |   1   | be[0]*r^6  + be[1]*r^5  + ... +  be[5]*r^1 +  be[6] | be[7] | be[8] | be[9] | be[10] | be[11] |
        // |   0   | be[0]*r^11 + be[1]*r^10 + ... + be[10]*r^1 + be[11] |       |       |       |        |        |
        //
        // Note that the first row of zeros will be enforced by copy constraint.
        meta.create_gate(name, |meta| {
            let q_rlc = meta.query_selector(q_rlc);
            let [a, b, c, d, e] = main_gate_config
                .advices()
                .map(|column| meta.query_advice(column, Rotation::cur()));
            let [rlc, rlc_next] = [Rotation::cur(), Rotation::next()]
                .map(|rotation| meta.query_advice(rlc, rotation));
            let inputs = [e, d, c, b, a, rlc];
            let powers_of_challenge = iter::successors(challenge.clone().into(), |power| {
                (challenge.clone() * power.clone()).into()
            })
            .take(inputs.len() - 1)
            .collect_vec();

            vec![q_rlc * (rlc_next - rlc::expr(&inputs, &powers_of_challenge))]
        });
    }
}

impl SignVerifyConfig {
    pub(crate) fn load_range<F: Field>(
        &self,
        layouter: &mut impl Layouter<F>,
    ) -> Result<(), Error> {
        let range_chip = RangeChip::<F>::new(self.range_config.clone());
        range_chip.load_table(layouter)
    }

    pub(crate) fn ecc_chip_config(&self) -> EccConfig {
        EccConfig::new(self.range_config.clone(), self.main_gate_config.clone())
    }

    pub(crate) fn integer_chip_config(&self) -> IntegerConfig {
        IntegerConfig::new(self.range_config.clone(), self.main_gate_config.clone())
    }
}

/// Term provides a wrapper of possible assigned cell with value or unassigned
/// value. It's similar to `AssignedCell` but with explicitly set value.
///
/// The reason to use `Term` instead of `AssignedCell` is because the value of
/// `AssignedCell` will always be `Value::unknown()` if the columns is not in
/// current phase, even the value assigned is not. And this behavior is due to
/// the fact that the `to` function in `assign_fixed` and `assign_advice` is
/// `FnMut` and will be guaranteed to be only called once.
#[derive(Clone, Debug)]
pub(crate) enum Term<F> {
    Assigned(Cell, Value<F>),
    Unassigned(Value<F>),
}

impl<F: Field> Term<F> {
    fn assigned(cell: Cell, value: Value<F>) -> Self {
        Self::Assigned(cell, value)
    }

    fn unassigned(value: Value<F>) -> Self {
        Self::Unassigned(value)
    }

    fn cell(&self) -> Option<Cell> {
        match self {
            Self::Assigned(cell, _) => Some(*cell),
            Self::Unassigned(_) => None,
        }
    }

    fn value(&self) -> Value<F> {
        match self {
            Self::Assigned(_, value) => *value,
            Self::Unassigned(value) => *value,
        }
    }
}

pub(crate) struct AssignedECDSA<F: Field> {
    pk_x_le: [AssignedValue<F>; 32],
    pk_y_le: [AssignedValue<F>; 32],
    msg_hash_le: [AssignedValue<F>; 32],
}

#[derive(Debug)]
pub(crate) struct AssignedSignatureVerify<F: Field> {
    pub(crate) address: AssignedValue<F>,
    pub(crate) msg_hash_rlc: AssignedValue<F>,
}

// Return an array of bytes that corresponds to the little endian representation
// of the integer, adding the constraints to verify the correctness of the
// conversion (byte range check included).
fn integer_to_bytes_le<F: Field, FE: FieldExt>(
    ctx: &mut RegionCtx<'_, F>,
    range_chip: &RangeChip<F>,
    int: &AssignedInteger<FE, F, NUMBER_OF_LIMBS, BIT_LEN_LIMB>,
) -> Result<[AssignedValue<F>; 32], Error> {
    let bytes = int
        .limbs()
        .iter()
        .zip_eq([BIT_LEN_LIMB, BIT_LEN_LIMB, BIT_LEN_LIMB, BIT_LEN_LAST_LIMB])
        .map(|(limb, bit_len)| {
            range_chip
                .decompose(ctx, limb.as_ref().value().copied(), 8, bit_len)
                .map(|(_, byte)| byte)
        })
        .collect::<Result<Vec<_>, _>>()?
        .into_iter()
        .flatten()
        .collect_vec();
    Ok(bytes.try_into().unwrap())
}

/// Helper structure pass around references to all the chips required for an
/// ECDSA veficication.
struct ChipsRef<'a, F: Field, const NUMBER_OF_LIMBS: usize, const BIT_LEN_LIMB: usize> {
    main_gate: &'a MainGate<F>,
    range_chip: &'a RangeChip<F>,
    ecc_chip: &'a GeneralEccChip<Secp256k1Affine, F, NUMBER_OF_LIMBS, BIT_LEN_LIMB>,
    scalar_chip: &'a IntegerChip<secp256k1::Fq, F, NUMBER_OF_LIMBS, BIT_LEN_LIMB>,
    ecdsa_chip: &'a EcdsaChip<Secp256k1Affine, F, NUMBER_OF_LIMBS, BIT_LEN_LIMB>,
}

impl<F: Field> SignVerifyChip<F> {
    fn assign_aux(
        &self,
        ctx: &mut RegionCtx<'_, F>,
        ecc_chip: &mut GeneralEccChip<Secp256k1Affine, F, NUMBER_OF_LIMBS, BIT_LEN_LIMB>,
    ) -> Result<(), Error> {
        ecc_chip.assign_aux_generator(ctx, Value::known(self.aux_generator))?;
        ecc_chip.assign_aux(ctx, self.window_size, 1)?;
        Ok(())
    }

    fn assign_ecdsa(
        &self,
        ctx: &mut RegionCtx<F>,
        chips: &ChipsRef<F, NUMBER_OF_LIMBS, BIT_LEN_LIMB>,
        sign_data: &SignData,
    ) -> Result<AssignedECDSA<F>, Error> {
        let SignData {
            signature,
            pk,
            msg_hash,
        } = sign_data;
        let (sig_r, sig_s) = signature;

        let ChipsRef {
            main_gate: _,
            range_chip,
            ecc_chip,
            scalar_chip,
            ecdsa_chip,
        } = chips;

        let integer_r = ecc_chip.new_unassigned_scalar(Value::known(*sig_r));
        let integer_s = ecc_chip.new_unassigned_scalar(Value::known(*sig_s));
        let msg_hash = ecc_chip.new_unassigned_scalar(Value::known(*msg_hash));

        let r_assigned = scalar_chip.assign_integer(ctx, integer_r, Range::Remainder)?;
        let s_assigned = scalar_chip.assign_integer(ctx, integer_s, Range::Remainder)?;
        let sig = AssignedEcdsaSig {
            r: r_assigned,
            s: s_assigned,
        };

        let pk_in_circuit = ecc_chip.assign_point(ctx, Value::known(*pk))?;
        let pk_assigned = AssignedPublicKey {
            point: pk_in_circuit,
        };
        let msg_hash = scalar_chip.assign_integer(ctx, msg_hash, Range::Remainder)?;

        // Convert (msg_hash, pk_x, pk_y) integers to little endian bytes
        let msg_hash_le = integer_to_bytes_le(ctx, range_chip, &msg_hash)?;
        let pk_x = pk_assigned.point.x();
        let pk_x_le = integer_to_bytes_le(ctx, range_chip, pk_x)?;
        let pk_y = pk_assigned.point.y();
        let pk_y_le = integer_to_bytes_le(ctx, range_chip, pk_y)?;

        // Ref. spec SignVerifyChip 4. Verify the ECDSA signature
        ecdsa_chip.verify(ctx, &sig, &pk_assigned, &msg_hash)?;

        // TODO: Update once halo2wrong suports the following methods:
        // - `IntegerChip::assign_integer_from_bytes_le`
        // - `GeneralEccChip::assing_point_from_bytes_le`

        Ok(AssignedECDSA {
            pk_x_le,
            pk_y_le,
            msg_hash_le,
        })
    }

    #[allow(clippy::too_many_arguments)]
    fn assign_rlc_le(
        &self,
        config: &SignVerifyConfig,
        ctx: &mut RegionCtx<F>,
        chips: &ChipsRef<F, NUMBER_OF_LIMBS, BIT_LEN_LIMB>,
        name: &str,
        q_rlc: Selector,
        challenge: Value<F>,
        inputs_le: impl IntoIterator<Item = Term<F>>,
    ) -> Result<AssignedCell<F, F>, Error> {
        let zero = chips.main_gate.assign_constant(ctx, F::zero())?;
        let columns = config.main_gate_config.advices();
        let inputs_le = inputs_le.into_iter().collect_vec();
        let inputs_be = iter::repeat_with(|| Term::assigned(zero.cell(), Value::known(F::zero())))
            .take(Integer::next_multiple_of(&inputs_le.len(), &columns.len()) - inputs_le.len())
            .chain(inputs_le.into_iter().rev())
            .collect_vec();

        let mut rlc = Value::known(F::zero());
        for (chunk_idx, chunk) in inputs_be.chunks_exact(columns.len()).enumerate() {
            ctx.enable(q_rlc)?;
            let assigned_rlc = ctx.assign_advice(|| "{name}_rlc[{chunk_idx}]", config.rlc, rlc)?;
            for ((idx, column), term) in (chunk_idx * chunk.len()..).zip(columns).zip(chunk) {
                let copied =
                    ctx.assign_advice(|| format!("{name}_byte[{idx}]"), column, term.value())?;
                if let Some(cell) = term.cell() {
                    ctx.constrain_equal(cell, copied.cell())?;
                }
            }
            if chunk_idx == 0 {
                ctx.constrain_equal(zero.cell(), assigned_rlc.cell())?;
            }
            rlc = iter::once(rlc)
                .chain(chunk.iter().map(|term| term.value()))
                .fold(Value::known(F::zero()), |acc, input| {
                    acc * challenge + input
                });
            ctx.next();
        }

        let assigned_rlc = ctx.assign_advice(|| "{name}_rlc", config.rlc, rlc)?;
        ctx.next();

        Ok(assigned_rlc)
    }

    fn enable_keccak_lookup(
        &self,
        config: &SignVerifyConfig,
        ctx: &mut RegionCtx<F>,
        is_address_zero: &AssignedCell<F, F>,
        pk_rlc: &AssignedCell<F, F>,
        pk_hash_rlc: &AssignedCell<F, F>,
    ) -> Result<(), Error> {
        let copy = |ctx: &mut RegionCtx<F>, name, column, assigned: &AssignedCell<F, F>| {
            let copied = ctx.assign_advice(|| name, column, assigned.value().copied())?;
            ctx.constrain_equal(assigned.cell(), copied.cell())?;
            Ok::<_, Error>(())
        };

        let a = config.main_gate_config.advices()[0];
        ctx.enable(config.q_keccak)?;
        copy(ctx, "is_address_zero", a, is_address_zero)?;
        copy(ctx, "pk_rlc", config.rlc, pk_rlc)?;
        ctx.next();
        copy(ctx, "pk_hash_rlc", config.rlc, pk_hash_rlc)?;
        ctx.next();

        Ok(())
    }

    #[allow(clippy::too_many_arguments)]
    fn assign_signature_verify(
        &self,
        config: &SignVerifyConfig,
        ctx: &mut RegionCtx<F>,
        chips: &ChipsRef<F, NUMBER_OF_LIMBS, BIT_LEN_LIMB>,
        sign_data: Option<&SignData>,
        assigned_ecdsa: &AssignedECDSA<F>,
        challenges: &Challenges<Value<F>>,
    ) -> Result<AssignedSignatureVerify<F>, Error> {
        let main_gate = chips.main_gate;

        let (padding, sign_data) = match sign_data {
            Some(sign_data) => (false, sign_data.clone()),
            None => (true, SignData::default()),
        };

        let pk_le = pk_bytes_le(&sign_data.pk);
        let pk_be = pk_bytes_swap_endianness(&pk_le);
        let pk_hash = (!padding)
            .then(|| {
                let mut keccak = Keccak::default();
                keccak.update(&pk_be);
                let hash: [_; 32] = keccak.digest().try_into().expect("vec to array of size 32");
                hash
            })
            .unwrap_or_default()
            .map(|byte| Value::known(F::from(byte as u64)));
        let pk_hash_hi = pk_hash[..12].to_vec();
        // Ref. spec SignVerifyChip 2. Verify that the first 20 bytes of the
        // pub_key_hash equal the address
        let (address, pk_hash_lo) = {
            let powers_of_256 =
                iter::successors(Some(F::one()), |coeff| Some(F::from(256) * coeff))
                    .take(20)
                    .collect_vec();
            let terms = pk_hash[12..]
                .iter()
                .zip(powers_of_256.into_iter().rev())
                .map(|(byte, coeff)| maingate::Term::Unassigned(*byte, coeff))
                .collect_vec();
            let (address, pk_hash_lo) =
                main_gate.decompose(ctx, &terms, F::zero(), |_, _| Ok(()))?;

            (
                address,
                pk_hash_lo
                    .into_iter()
                    .zip(pk_hash[12..].iter())
                    .map(|(assigned, byte)| Term::assigned(assigned.cell(), *byte))
                    .collect_vec(),
            )
        };
        let is_address_zero = main_gate.is_zero(ctx, &address)?;

        // Ref. spec SignVerifyChip 3. Verify that the signed message in the ecdsa_chip
        // with RLC encoding corresponds to msg_hash_rlc
        let msg_hash_rlc = {
            let zero = main_gate.assign_constant(ctx, F::zero())?;
            let assigned_msg_hash_le = assigned_ecdsa
                .msg_hash_le
                .iter()
                .map(|byte| main_gate.select(ctx, &zero, byte, &is_address_zero))
                .collect::<Result<Vec<_>, _>>()?;
            let msg_hash_le = (!padding)
                .then(|| sign_data.msg_hash.to_bytes())
                .unwrap_or_default()
                .map(|byte| Value::known(F::from(byte as u64)));
            self.assign_rlc_le(
                config,
                ctx,
                chips,
                "msg_hash",
                config.q_rlc_evm_word,
                challenges.evm_word(),
                assigned_msg_hash_le
                    .iter()
                    .zip(msg_hash_le)
                    .map(|(assigned, byte)| Term::assigned(assigned.cell(), byte)),
            )?
        };

        let pk_rlc = {
            let assigned_pk_le = iter::empty()
                .chain(&assigned_ecdsa.pk_y_le)
                .chain(&assigned_ecdsa.pk_x_le);
            let pk_le = iter::empty()
                .chain(sign_data.pk.y.to_bytes())
                .chain(sign_data.pk.x.to_bytes())
                .map(|byte| Value::known(F::from(byte as u64)));
            self.assign_rlc_le(
                config,
                ctx,
                chips,
                "pk_hash",
                config.q_rlc_keccak_input,
                challenges.keccak_input(),
                assigned_pk_le
                    .zip(pk_le)
                    .map(|(assigned, byte)| Term::assigned(assigned.cell(), byte)),
            )?
        };

        let pk_hash_rlc = self.assign_rlc_le(
            config,
            ctx,
            chips,
            "pk_hash_rlc",
            config.q_rlc_evm_word,
            challenges.evm_word(),
            iter::empty()
                .chain(pk_hash_lo.into_iter().rev())
                .chain(pk_hash_hi.into_iter().rev().map(Term::unassigned)),
        )?;

        self.enable_keccak_lookup(config, ctx, &is_address_zero, &pk_rlc, &pk_hash_rlc)?;

        Ok(AssignedSignatureVerify {
            address,
            msg_hash_rlc,
        })
    }

    pub(crate) fn assign(
        &self,
        config: &SignVerifyConfig,
        layouter: &mut impl Layouter<F>,
        signatures: &[SignData],
        challenges: &Challenges<Value<F>>,
    ) -> Result<Vec<AssignedSignatureVerify<F>>, Error> {
        if signatures.len() > self.max_verif {
            error!(
                "signatures.len() = {} > max_verif = {}",
                signatures.len(),
                self.max_verif
            );
            return Err(Error::Synthesis);
        }
        let main_gate = MainGate::new(config.main_gate_config.clone());
        let range_chip = RangeChip::new(config.range_config.clone());
        let mut ecc_chip = GeneralEccChip::<Secp256k1Affine, F, NUMBER_OF_LIMBS, BIT_LEN_LIMB>::new(
            config.ecc_chip_config(),
        );
        let cloned_ecc_chip = ecc_chip.clone();
        let scalar_chip = cloned_ecc_chip.scalar_field_chip();

        layouter.assign_region(
            || "ecc chip aux",
            |region| self.assign_aux(&mut RegionCtx::new(region, 0), &mut ecc_chip),
        )?;

        let ecdsa_chip = EcdsaChip::new(ecc_chip.clone());

        let chips = ChipsRef {
            main_gate: &main_gate,
            range_chip: &range_chip,
            ecc_chip: &ecc_chip,
            scalar_chip,
            ecdsa_chip: &ecdsa_chip,
        };

        let assigned_ecdsas = layouter.assign_region(
            || "ecdsa chip verification",
            |region| {
                let mut assigned_ecdsas = Vec::new();
                let mut ctx = RegionCtx::new(region, 0);
                for i in 0..self.max_verif {
                    let signature = if i < signatures.len() {
                        signatures[i].clone()
                    } else {
                        // padding (enabled when address == 0)
                        SignData::default()
                    };
                    let assigned_ecdsa = self.assign_ecdsa(&mut ctx, &chips, &signature)?;
                    assigned_ecdsas.push(assigned_ecdsa);
                }
                Ok(assigned_ecdsas)
            },
        )?;

        layouter.assign_region(
            || "signature address verify",
            |region| {
                let mut assigned_sig_verifs = Vec::new();
                let mut ctx = RegionCtx::new(region, 0);
                for (i, assigned_ecdsa) in assigned_ecdsas.iter().enumerate() {
                    let sign_data = signatures.get(i); // None when padding (enabled when address == 0)
                    let assigned_sig_verif = self.assign_signature_verify(
                        config,
                        &mut ctx,
                        &chips,
                        sign_data,
                        assigned_ecdsa,
                        challenges,
                    )?;
                    assigned_sig_verifs.push(assigned_sig_verif);
                }
                Ok(assigned_sig_verifs)
            },
        )
    }
}

fn pub_key_hash_to_address<F: Field>(pk_hash: &[u8]) -> F {
    pk_hash[32 - 20..]
        .iter()
        .fold(F::zero(), |acc, b| acc * F::from(256) + F::from(*b as u64))
}

#[cfg(test)]
mod sign_verify_tests {
    use super::*;
    use crate::util::Challenges;
    use bus_mapping::circuit_input_builder::keccak_inputs_sign_verify;
    use eth_types::sign_types::sign;
    use halo2_proofs::arithmetic::Field as HaloField;
    use halo2_proofs::{
        circuit::SimpleFloorPlanner,
        dev::MockProver,
        halo2curves::{
            bn256::Fr,
            group::{Curve, Group},
            CurveAffine,
        },
        plonk::Circuit,
    };
    use pretty_assertions::assert_eq;
    use rand::{RngCore, SeedableRng};
    use rand_xorshift::XorShiftRng;

    #[derive(Clone, Debug)]
    struct TestCircuitSignVerifyConfig {
        sign_verify: SignVerifyConfig,
        challenges: Challenges,
    }

    impl TestCircuitSignVerifyConfig {
        pub(crate) fn new<F: Field>(meta: &mut ConstraintSystem<F>) -> Self {
            let keccak_table = KeccakTable::construct(meta);
            let challenges = Challenges::construct(meta);

            let sign_verify = {
                let challenges = challenges.exprs(meta);
                SignVerifyConfig::new(meta, keccak_table, challenges)
            };

            TestCircuitSignVerifyConfig {
                sign_verify,
                challenges,
            }
        }
    }

    #[derive(Default)]
    struct TestCircuitSignVerify<F: Field> {
        sign_verify: SignVerifyChip<F>,
        signatures: Vec<SignData>,
    }

    impl<F: Field> Circuit<F> for TestCircuitSignVerify<F> {
        type Config = TestCircuitSignVerifyConfig;
        type FloorPlanner = SimpleFloorPlanner;

        fn without_witnesses(&self) -> Self {
            Self::default()
        }

        fn configure(meta: &mut ConstraintSystem<F>) -> Self::Config {
            TestCircuitSignVerifyConfig::new(meta)
        }

        fn synthesize(
            &self,
            config: Self::Config,
            mut layouter: impl Layouter<F>,
        ) -> Result<(), Error> {
            let challenges = config.challenges.values(&mut layouter);

            self.sign_verify.assign(
                &config.sign_verify,
                &mut layouter,
                &self.signatures,
                &challenges,
            )?;
            config.sign_verify.keccak_table.dev_load(
                &mut layouter,
                &keccak_inputs_sign_verify(&self.signatures),
                &challenges,
            )?;
            config.sign_verify.load_range(&mut layouter)?;
            Ok(())
        }
    }

    fn run<F: Field>(k: u32, max_verif: usize, signatures: Vec<SignData>) {
        let mut rng = XorShiftRng::seed_from_u64(2);
        let aux_generator =
            <Secp256k1Affine as CurveAffine>::CurveExt::random(&mut rng).to_affine();

        // SignVerifyChip -> ECDSAChip -> MainGate instance column
        let circuit = TestCircuitSignVerify::<F> {
            sign_verify: SignVerifyChip {
                aux_generator,
                window_size: 2,
                max_verif,
                _marker: PhantomData,
            },
            signatures,
        };

        let prover = match MockProver::run(k, &circuit, vec![vec![]]) {
            Ok(prover) => prover,
            Err(e) => panic!("{:#?}", e),
        };
        assert_eq!(prover.verify(), Ok(()));
    }

    // Generate a test key pair
    fn gen_key_pair(rng: impl RngCore) -> (secp256k1::Fq, Secp256k1Affine) {
        // generate a valid signature
        let generator = Secp256k1Affine::generator();
        let sk = secp256k1::Fq::random(rng);
        let pk = generator * sk;
        let pk = pk.to_affine();

        (sk, pk)
    }

    // Generate a test message hash
    fn gen_msg_hash(rng: impl RngCore) -> secp256k1::Fq {
        secp256k1::Fq::random(rng)
    }

    // Returns (r, s)
    fn sign_with_rng(
        rng: impl RngCore,
        sk: secp256k1::Fq,
        msg_hash: secp256k1::Fq,
    ) -> (secp256k1::Fq, secp256k1::Fq) {
        let randomness = secp256k1::Fq::random(rng);
        sign(randomness, sk, msg_hash)
    }

    #[test]
    fn sign_verify() {
        // Vectors using `XorShiftRng::seed_from_u64(1)`
        // sk: 0x771bd7bf6c6414b9370bb8559d46e1cedb479b1836ea3c2e59a54c343b0d0495
        // pk: (
        //   0x8e31a3586d4c8de89d4e0131223ecfefa4eb76215f68a691ae607757d6256ede,
        //   0xc76fdd462294a7eeb8ff3f0f698eb470f32085ba975801dbe446ed8e0b05400b
        // )
        // pk_hash: d90e2e9d267cbcfd94de06fa7adbe6857c2c733025c0b8938a76beeefc85d6c7
        // addr: 0x7adbe6857c2c733025c0b8938a76beeefc85d6c7
        let mut rng = XorShiftRng::seed_from_u64(1);
        const MAX_VERIF: usize = 3;
        const NUM_SIGS: usize = 2;
        let mut signatures = Vec::new();
        for _ in 0..NUM_SIGS {
            let (sk, pk) = gen_key_pair(&mut rng);
            let msg_hash = gen_msg_hash(&mut rng);
            let sig = sign_with_rng(&mut rng, sk, msg_hash);
            signatures.push(SignData {
                signature: sig,
                pk,
                msg_hash,
            });
        }

        let k = 19;
        run::<Fr>(k, MAX_VERIF, signatures);
    }
}<|MERGE_RESOLUTION|>--- conflicted
+++ resolved
@@ -17,15 +17,11 @@
     arithmetic::{CurveAffine, FieldExt},
     circuit::{AssignedCell, Cell, Layouter, Value},
     halo2curves::secp256k1::Secp256k1Affine,
-<<<<<<< HEAD
     plonk::{Advice, Column, ConstraintSystem, Error, Expression, Selector},
-=======
     halo2curves::{
         group::{Curve, Group},
         secp256k1,
     },
-    plonk::{Advice, Column, ConstraintSystem, Error, Expression, SecondPhase, Selector},
->>>>>>> b1597400
     poly::Rotation,
 };
 use integer::{AssignedInteger, IntegerChip, IntegerConfig, IntegerInstructions, Range};
