--- conflicted
+++ resolved
@@ -21,13 +21,8 @@
 use crate::{
     evm_circuit::param::{MAX_STEP_HEIGHT, STEP_STATE_HEIGHT},
     table::{
-<<<<<<< HEAD
-        BlockTable, BytecodeTable, CopyTable, ExpTable, KeccakTable, LookupTable, RwTable,
-        SigTable, TxTable, ModExpTable,
-=======
         BlockTable, BytecodeTable, CopyTable, ExpTable, KeccakTable, LookupTable, PowOfRandTable,
-        RwTable, SigTable, TxTable,
->>>>>>> 4cd59565
+        RwTable, SigTable, TxTable, ModExpTable
     },
     util::{SubCircuit, SubCircuitConfig},
 };
@@ -54,11 +49,8 @@
     keccak_table: KeccakTable,
     exp_table: ExpTable,
     sig_table: SigTable,
-<<<<<<< HEAD
     modexp_table: ModExpTable,
-=======
     pow_of_rand_table: PowOfRandTable,
->>>>>>> 4cd59565
 }
 
 /// Circuit configuration arguments
@@ -81,13 +73,10 @@
     pub exp_table: ExpTable,
     /// SigTable
     pub sig_table: SigTable,
-<<<<<<< HEAD
     /// ModExpTable
     pub modexp_table: ModExpTable,
-=======
     // Power of Randomness Table.
     pub pow_of_rand_table: PowOfRandTable,
->>>>>>> 4cd59565
 }
 
 /// Circuit exported cells after synthesis, used for subcircuit
@@ -114,11 +103,8 @@
             keccak_table,
             exp_table,
             sig_table,
-<<<<<<< HEAD
             modexp_table,
-=======
             pow_of_rand_table,
->>>>>>> 4cd59565
         }: Self::ConfigArgs,
     ) -> Self {
         let fixed_table = [(); 4].map(|_| meta.fixed_column());
@@ -136,11 +122,8 @@
             &keccak_table,
             &exp_table,
             &sig_table,
-<<<<<<< HEAD
             &modexp_table,
-=======
             &pow_of_rand_table,
->>>>>>> 4cd59565
         ));
 
         meta.annotate_lookup_any_column(byte_table[0], || "byte_range");
@@ -155,11 +138,8 @@
         keccak_table.annotate_columns(meta);
         exp_table.annotate_columns(meta);
         sig_table.annotate_columns(meta);
-<<<<<<< HEAD
         modexp_table.annotate_columns(meta);
-=======
         pow_of_rand_table.annotate_columns(meta);
->>>>>>> 4cd59565
 
         Self {
             fixed_table,
@@ -173,11 +153,8 @@
             keccak_table,
             exp_table,
             sig_table,
-<<<<<<< HEAD
             modexp_table,
-=======
             pow_of_rand_table,
->>>>>>> 4cd59565
         }
     }
 }
@@ -455,11 +432,8 @@
         let keccak_table = KeccakTable::construct(meta);
         let exp_table = ExpTable::construct(meta);
         let sig_table = SigTable::construct(meta);
-<<<<<<< HEAD
         let modexp_table = ModExpTable::construct(meta);
-=======
         let pow_of_rand_table = PowOfRandTable::construct(meta, &challenges_expr);
->>>>>>> 4cd59565
         (
             EvmCircuitConfig::new(
                 meta,
@@ -473,11 +447,8 @@
                     keccak_table,
                     exp_table,
                     sig_table,
-<<<<<<< HEAD
                     modexp_table,
-=======
                     pow_of_rand_table,
->>>>>>> 4cd59565
                 },
             ),
             challenges,
@@ -525,13 +496,10 @@
         config
             .sig_table
             .dev_load(&mut layouter, block, &challenges)?;
-<<<<<<< HEAD
         config.modexp_table.dev_load(&mut layouter, block)?;
-=======
         config
             .pow_of_rand_table
             .dev_load(&mut layouter, &challenges)?;
->>>>>>> 4cd59565
 
         self.synthesize_sub(&config, &challenges, &mut layouter)
     }
