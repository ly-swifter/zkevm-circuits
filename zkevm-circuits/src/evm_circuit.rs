--- conflicted
+++ resolved
@@ -227,13 +227,10 @@
 
 #[cfg(any(feature = "test", test))]
 pub mod test {
-<<<<<<< HEAD
+    use super::*;
     use std::convert::TryInto;
     use strum::IntoEnumIterator;
 
-=======
-    use super::*;
->>>>>>> b1597400
     use crate::{
         evm_circuit::{table::FixedTableTag, witness::Block, EvmCircuitConfig},
         table::{BlockTable, BytecodeTable, CopyTable, ExpTable, KeccakTable, RwTable, TxTable},
@@ -298,40 +295,8 @@
             .collect()
     }
 
-<<<<<<< HEAD
-    #[derive(Clone)]
-    pub struct TestCircuitConfig<F> {
-        tx_table: TxTable,
-        rw_table: RwTable,
-        bytecode_table: BytecodeTable,
-        block_table: BlockTable,
-        copy_table: CopyTable,
-        keccak_table: KeccakTable,
-        exp_table: ExpTable,
-        pub evm_circuit: EvmCircuit<F>,
-    }
-
-    #[derive(Default)]
-    pub struct TestCircuit<F> {
-        block: Option<Block<F>>,
-        fixed_table_tags: Vec<FixedTableTag>,
-    }
-
-    impl<F: Field> TestCircuit<F> {
-        pub fn new(block: Block<F>, fixed_table_tags: Vec<FixedTableTag>) -> Self {
-            Self {
-                block: Some(block),
-                fixed_table_tags,
-            }
-        }
-    }
-
-    impl<F: Field> Circuit<F> for TestCircuit<F> {
-        type Config = TestCircuitConfig<F>;
-=======
     impl<F: Field> Circuit<F> for EvmCircuit<F> {
         type Config = EvmCircuitConfig<F>;
->>>>>>> b1597400
         type FloorPlanner = SimpleFloorPlanner;
 
         fn without_witnesses(&self) -> Self {
@@ -347,18 +312,12 @@
             let copy_table = CopyTable::construct(meta, q_copy_table);
             let keccak_table = KeccakTable::construct(meta);
             let exp_table = ExpTable::construct(meta);
-<<<<<<< HEAD
             let power_of_randomness: [Expression<F>; 31] = (1..32)
                 .map(|exp| Expression::Constant(F::from_u128(DEFAULT_RAND).pow(&[exp, 0, 0, 0])))
                 .collect::<Vec<_>>()
                 .try_into()
                 .unwrap();
-            let evm_circuit = EvmCircuit::configure(
-=======
-
-            let power_of_randomness = power_of_randomness_from_instance(meta);
             EvmCircuitConfig::new(
->>>>>>> b1597400
                 meta,
                 EvmCircuitConfigArgs {
                     power_of_randomness,
@@ -478,21 +437,10 @@
         ));
         let k = k.max(log2_ceil(NUM_BLINDING_ROWS + num_rows_required_for_steps));
         let k = k.max(log2_ceil(NUM_BLINDING_ROWS + block.circuits_params.max_rws));
-<<<<<<< HEAD
         log::info!("evm circuit uses k = {}", k);
-        let (active_gate_rows, active_lookup_rows) = TestCircuit::<F>::get_active_rows(&block);
-        let circuit = TestCircuit::<F>::new(block, fixed_table_tags);
-        let prover = MockProver::<F>::run(k, &circuit, vec![]).unwrap();
-=======
-        log::debug!("evm circuit uses k = {}", k);
-
-        let power_of_randomness = (1..32)
-            .map(|exp| vec![block.randomness.pow(&[exp, 0, 0, 0]); (1 << k) - 64])
-            .collect();
         let (active_gate_rows, active_lookup_rows) = EvmCircuit::<F>::get_active_rows(&block);
         let circuit = EvmCircuit::<F>::new_dev(block, fixed_table_tags);
-        let prover = MockProver::<F>::run(k, &circuit, power_of_randomness).unwrap();
->>>>>>> b1597400
+        let prover = MockProver::<F>::run(k, &circuit, vec![]).unwrap();
         prover.verify_at_rows_par(active_gate_rows.into_iter(), active_lookup_rows.into_iter())
     }
 }
