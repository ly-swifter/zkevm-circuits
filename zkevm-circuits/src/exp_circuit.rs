//! Exponentiation verification circuit.

#[cfg(any(feature = "test", test, feature = "test-circuits"))]
mod dev;
pub(crate) mod param;
#[cfg(any(feature = "test", test))]
mod test;
#[cfg(any(feature = "test", test, feature = "test-circuits"))]
pub use dev::ExpCircuit as TestExpCircuit;

use crate::{
    evm_circuit::util::constraint_builder::BaseConstraintBuilder,
    table::{ExpTable, LookupTable},
    util::{Challenges, SubCircuit, SubCircuitConfig},
    witness,
};
use bus_mapping::circuit_input_builder::{ExpEvent, ExpStep};
use eth_types::{Field, ToScalar, U256};
use gadgets::{
    mul_add::{MulAddChip, MulAddConfig},
    util::{and, not, Expr},
};
use halo2_proofs::{
    circuit::{Layouter, Region, Value},
    plonk::{ConstraintSystem, Error, Selector},
    poly::Rotation,
};
use param::*;
use std::{marker::PhantomData, ops::Add};

/// Layout for the Exponentiation circuit.
#[derive(Clone, Debug)]
pub struct ExpCircuitConfig<F> {
    /// Whether the row is enabled.
    pub q_usable: Selector,
    /// The Exponentiation circuit's table.
    pub exp_table: ExpTable,
    /// Multiplication gadget for verification of each step.
    pub mul_gadget: MulAddConfig<F>,
    /// Multiplication gadget to perform 2*n + k.
    pub parity_check: MulAddConfig<F>,
}

impl<F: Field> SubCircuitConfig<F> for ExpCircuitConfig<F> {
    type ConfigArgs = ExpTable;

    /// Return a new ExpCircuitConfig
    fn new(meta: &mut ConstraintSystem<F>, exp_table: Self::ConfigArgs) -> Self {
        let q_usable = meta.complex_selector();
        let mul_gadget = MulAddChip::configure(meta, |meta| {
            and::expr([
                meta.query_selector(q_usable),
                meta.query_fixed(exp_table.is_step, Rotation::cur()),
            ])
        });
        let parity_check = MulAddChip::configure(meta, |meta| {
            and::expr([
                meta.query_selector(q_usable),
                meta.query_fixed(exp_table.is_step, Rotation::cur()),
            ])
        });

        // multiplier <- 2^64
        let two = U256::from(2);
        let multiplier: F = two.pow(U256::from(64)).to_scalar().unwrap();

        meta.create_gate("verify all but the last step", |meta| {
            let mut cb = BaseConstraintBuilder::default();

            // base limbs MUST be the same across all steps. Since each step consumes 7 rows
            // (check MulAddChip), we check the current step's rotation `i`
            // against `i + 7`.
            for i in 0..4 {
                cb.require_equal(
                    "base_limb[i] is the same across all steps",
                    meta.query_advice(exp_table.base_limb, Rotation(i)),
                    meta.query_advice(exp_table.base_limb, Rotation(i + 7)),
                );
            }

            // We want to verify that the multiplication result from each step (of
            // exponentiation by squaring) is passed on as the first
            // multiplicand to the next step. Since the steps are assigned in
            // the reverse order, we have: a::cur == d::next.
            let (a_limb0, a_limb1, a_limb2, a_limb3) = mul_gadget.a_limbs_cur(meta);
            let a_lo_cur = a_limb0 + (a_limb1 * multiplier);
            let a_hi_cur = a_limb2 + (a_limb3 * multiplier);
            let (d_lo_next, d_hi_next) = mul_gadget.d_lo_hi_next(meta);
            cb.require_equal(
                "multiplication gadget => a::cur == d::next (lo)",
                a_lo_cur,
                d_lo_next,
            );
            cb.require_equal(
                "multiplication gadget => a::cur == d::next (hi)",
                a_hi_cur,
                d_hi_next,
            );

            // Identifier does not change over the steps of an exponentiation trace.
            cb.require_equal(
                "identifier does not change",
                meta.query_advice(exp_table.identifier, Rotation::cur()),
                meta.query_advice(exp_table.identifier, Rotation(7)),
            );

            cb.gate(and::expr([
                meta.query_selector(q_usable),
                meta.query_fixed(exp_table.is_step, Rotation::cur()),
                not::expr(meta.query_advice(exp_table.is_last, Rotation::cur())),
            ]))
        });

        meta.create_gate("verify all rows", |meta| {
            let mut cb = BaseConstraintBuilder::default();

            // is_step is boolean.
            cb.require_boolean(
                "is_step is boolean",
                meta.query_fixed(exp_table.is_step, Rotation::cur()),
            );

            // is_last is boolean.
            cb.require_boolean(
                "is_last is boolean",
                meta.query_advice(exp_table.is_last, Rotation::cur()),
            );

            cb.gate(meta.query_selector(q_usable))
        });

        meta.create_gate("verify all steps", |meta| {
            let mut cb = BaseConstraintBuilder::default();

            // For every step, the intermediate exponentiation MUST equal the result of
            // the corresponding multiplication.
            let (d_lo_cur, d_hi_cur) = mul_gadget.d_lo_hi_cur(meta);
            cb.require_equal(
                "intermediate exponentiation lo == mul_gadget.d_lo",
                meta.query_advice(exp_table.exponentiation_lo_hi, Rotation::cur()),
                d_lo_cur,
            );
            cb.require_equal(
                "intermediate exponentiation hi == mul_gadget.d_hi",
                meta.query_advice(exp_table.exponentiation_lo_hi, Rotation::next()),
                d_hi_cur,
            );

            // For every step, the MulAddChip's `c` MUST be 0, considering the equation `a *
            // b + c == d` applied ONLY for multiplication.
            let (c_lo_cur, c_hi_cur) = mul_gadget.c_lo_hi_cur(meta);
            cb.require_zero(
                "mul_gadget.c == 0 (lo)",
                c_lo_cur,
            );
            cb.require_zero(
                "mul_gadget.c == 0 (hi)",
                c_hi_cur,
            );

            // The odd/even assignment is boolean.
            let (is_odd, remainder_hi) = parity_check.c_lo_hi_cur(meta);
            cb.require_zero("is_odd is boolean (hi == 0)", remainder_hi);
            cb.require_boolean("is_odd is boolean (lo is boolean)", is_odd.clone());

            // There should be no overflow in the parity check mul gadget.
            cb.require_zero("no overflow in parity check mul gadget", parity_check.overflow.clone());

            // remainder == 1 => exponent is odd
            cb.condition(
                and::expr([
                    not::expr(meta.query_advice(exp_table.is_last, Rotation::cur())),
                    is_odd.clone(),
                ]), |cb| {
                cb.require_equal(
                    "intermediate_exponent::next == intermediate_exponent::cur - 1 (lo::next == lo::cur - 1)",
                    meta.query_advice(exp_table.exponent_lo_hi, Rotation(7)),
                    meta.query_advice(exp_table.exponent_lo_hi, Rotation(0)) - 1.expr(),
                );
                cb.require_equal(
                    "intermediate_exponent::next == intermediate_exponent::cur - 1 (hi::next == hi::cur)",
                    meta.query_advice(exp_table.exponent_lo_hi, Rotation(8)),
                    meta.query_advice(exp_table.exponent_lo_hi, Rotation(1)),
                );

                // base MUST equal b.
                let (b_limb0, b_limb1, b_limb2, b_limb3) = mul_gadget.b_limbs_cur(meta);
                let (base_limb0, base_limb1, base_limb2, base_limb3) = (
                    meta.query_advice(exp_table.base_limb, Rotation::cur()),
                    meta.query_advice(exp_table.base_limb, Rotation::next()),
                    meta.query_advice(exp_table.base_limb, Rotation(2)),
                    meta.query_advice(exp_table.base_limb, Rotation(3)),
                );
                cb.require_equal("exp_table.base_limbs[i] == mul_gadget.b[i]", base_limb0, b_limb0);
                cb.require_equal("exp_table.base_limbs[i] == mul_gadget.b[i]", base_limb1, b_limb1);
                cb.require_equal("exp_table.base_limbs[i] == mul_gadget.b[i]", base_limb2, b_limb2);
                cb.require_equal("exp_table.base_limbs[i] == mul_gadget.b[i]", base_limb3, b_limb3);
            });
            // remainder == 0 => exponent is even
            cb.condition(
                and::expr([
                    not::expr(meta.query_advice(exp_table.is_last, Rotation::cur())),
                    not::expr(is_odd),
                ]), |cb| {
                let (exponent_lo, exponent_hi) = parity_check.d_lo_hi_cur(meta);
                cb.require_equal(
                    "exponent::next == exponent::cur / 2 (equate cur lo)",
                    meta.query_advice(exp_table.exponent_lo_hi, Rotation(0)),
                    exponent_lo,
                );
                cb.require_equal(
                    "exponent::next == exponent::cur / 2 (equate cur hi)",
                    meta.query_advice(exp_table.exponent_lo_hi, Rotation(1)),
                    exponent_hi,
                );
                let (limb0, limb1, limb2, limb3) = parity_check.b_limbs_cur(meta);
                let exponent_next_lo = limb0 + (limb1 * multiplier);
                let exponent_next_hi = limb2 + (limb3 * multiplier);
                cb.require_equal(
                    "intermediate_exponent::next == intermediate_exponent::cur / 2 (equate next lo)",
                    meta.query_advice(exp_table.exponent_lo_hi, Rotation(7)),
                    exponent_next_lo,
                );
                cb.require_equal(
                    "intermediate_exponent::next == intermediate_exponent::cur / 2 (equate next hi)",
                    meta.query_advice(exp_table.exponent_lo_hi, Rotation(8)),
                    exponent_next_hi,
                );

                // a == b
                let (a_limb0, a_limb1, a_limb2, a_limb3) = mul_gadget.a_limbs_cur(meta);
                let (b_limb0, b_limb1, b_limb2, b_limb3) = mul_gadget.b_limbs_cur(meta);
                cb.require_equal("mul_gadget.a[i] == mul_gadget.b[i]", a_limb0, b_limb0);
                cb.require_equal("mul_gadget.a[i] == mul_gadget.b[i]", a_limb1, b_limb1);
                cb.require_equal("mul_gadget.a[i] == mul_gadget.b[i]", a_limb2, b_limb2);
                cb.require_equal("mul_gadget.a[i] == mul_gadget.b[i]", a_limb3, b_limb3);
            });

            // For the last step in the exponentiation operation's trace.
            cb.condition(meta.query_advice(exp_table.is_last, Rotation::cur()), |cb| {
                cb.require_equal(
                    "if is_last is True: intermediate_exponent == 2 (lo == 2)",
                    meta.query_advice(exp_table.exponent_lo_hi, Rotation::cur()),
                    2.expr(),
                );
                cb.require_zero(
                    "if is_last is True: intermediate_exponent == 2 (hi == 0)",
                    meta.query_advice(exp_table.exponent_lo_hi, Rotation::next()),
                );
                // a == b == base
                let (a_limb0, a_limb1, a_limb2, a_limb3) = mul_gadget.a_limbs_cur(meta);
                let (b_limb0, b_limb1, b_limb2, b_limb3) = mul_gadget.b_limbs_cur(meta);
                let (base_limb0, base_limb1, base_limb2, base_limb3) = (
                    meta.query_advice(exp_table.base_limb, Rotation::cur()),
                    meta.query_advice(exp_table.base_limb, Rotation::next()),
                    meta.query_advice(exp_table.base_limb, Rotation(2)),
                    meta.query_advice(exp_table.base_limb, Rotation(3)),
                );
                cb.require_equal("if is_last is True: base == a", base_limb0.clone(), a_limb0);
                cb.require_equal("if is_last is True: base == a", base_limb1.clone(), a_limb1);
                cb.require_equal("if is_last is True: base == a", base_limb2.clone(), a_limb2);
                cb.require_equal("if is_last is True: base == a", base_limb3.clone(), a_limb3);
                cb.require_equal("if is_last is True: base == b", base_limb0, b_limb0);
                cb.require_equal("if is_last is True: base == b", base_limb1, b_limb1);
                cb.require_equal("if is_last is True: base == b", base_limb2, b_limb2);
                cb.require_equal("if is_last is True: base == b", base_limb3, b_limb3);
            });

            cb.gate(and::expr([
                meta.query_selector(q_usable),
                meta.query_fixed(exp_table.is_step, Rotation::cur()),
            ]))
        });

        exp_table.annotate_columns(meta);

        Self {
            q_usable,
            exp_table,
            mul_gadget,
            parity_check,
        }
    }
}

impl<F: Field> ExpCircuitConfig<F> {
    /// Assign witness to the exponentiation circuit.
    pub fn assign_exp_events(
        &self,
        layouter: &mut impl Layouter<F>,
        exp_events: &[ExpEvent],
        max_exp_steps: usize,
    ) -> Result<(), Error> {
        let max_exp_rows = max_exp_steps * OFFSET_INCREMENT;
        debug_assert!(
            Self::min_num_rows(exp_events) <= max_exp_rows,
            "insufficient rows to populate the exponentiation trace"
        );

        let mut mul_chip = MulAddChip::construct(self.mul_gadget.clone());
        let mut parity_check_chip = MulAddChip::construct(self.parity_check.clone());

        layouter.assign_region(
            || "exponentiation circuit",
            |mut region| {
                mul_chip.annotate_columns_in_region(&mut region, "EXP_mul");
                parity_check_chip.annotate_columns_in_region(&mut region, "EXP_parity_check");
                self.exp_table.annotate_columns_in_region(&mut region);

                let mut offset = 0;
                for exp_event in exp_events.iter() {
                    self.assign_exp_event(
                        &mut region,
                        &mut offset,
                        exp_event,
                        &mut mul_chip,
                        &mut parity_check_chip,
                    )?;
                }

                // Fill the rest of the circuit with valid rows to achieve a constant assignment
                // to the q_usable fixed column.
                let pad_exp_event = ExpEvent::default();
                while offset + OFFSET_INCREMENT <= max_exp_rows - UNUSABLE_EXP_ROWS {
                    self.assign_exp_event(
                        &mut region,
                        &mut offset,
                        &pad_exp_event,
                        &mut mul_chip,
                        &mut parity_check_chip,
                    )?;
                }

                // Fill extra unused rows required by the rotations at the last `q_enable`.
                self.assign_unused_rows(&mut region, offset)?;
                Ok(())
            },
        )
    }

    fn assign_exp_event(
        &self,
        region: &mut Region<F>,
        offset: &mut usize,
        exp_event: &ExpEvent,
        mul_chip: &mut MulAddChip<F>,
        parity_check_chip: &mut MulAddChip<F>,
    ) -> Result<(), Error> {
        let mut exponent = exp_event.exponent;
        for (step, step_assignments) in exp_event
            .steps
            .iter()
            .rev()
            .zip(ExpTable::assignments::<F>(exp_event).chunks_exact(OFFSET_INCREMENT))
        {
            // assign everything except the exp table.
            self.assign_step(
                region,
                *offset,
                &mut exponent,
                step,
                mul_chip,
                parity_check_chip,
            )?;
            // assign exp table.
            for (i, assignment) in step_assignments.iter().enumerate() {
                for (column, value) in <ExpTable as LookupTable<F>>::advice_columns(&self.exp_table)
                    .iter()
                    .zip(assignment)
                {
                    region.assign_advice(
                        || format!("exp circuit: {:?}: {}", *column, *offset + i),
                        *column,
                        *offset + i,
                        || Value::known(*value),
                    )?;
                }
            }
            region.assign_fixed(
                || format!("exp_circuit: {:?}: {}", self.exp_table.is_step, offset),
                self.exp_table.is_step,
                *offset,
                || Value::known(F::one()),
            )?;
            for i in 1..OFFSET_INCREMENT {
                region.assign_fixed(
                    || format!("exp_circuit: {:?}: {}", self.exp_table.is_step, *offset + i),
                    self.exp_table.is_step,
                    *offset + i,
                    || Value::known(F::zero()),
                )?;
            }
            // mul_chip has 7 rows, exp_table has 4 rows. So we increment the offset by
            // the maximum number of rows taken up by any gadget within the
            // exponentiation circuit.
            *offset += OFFSET_INCREMENT;
        }
        Ok(())
    }

    fn assign_step(
        &self,
        region: &mut Region<F>,
        offset: usize,
        exponent: &mut U256,
        step: &ExpStep,
        mul_chip: &mut MulAddChip<F>,
        parity_check_chip: &mut MulAddChip<F>,
    ) -> Result<(), Error> {
        let two = U256::from(2);
        let (exponent_div2, remainder) = exponent.div_mod(two);

        for i in 0..OFFSET_INCREMENT {
            self.q_usable.enable(region, offset + i)?;
        }
        mul_chip.assign(region, offset, [step.a, step.b, U256::zero(), step.d])?;
        parity_check_chip.assign(region, offset, [two, exponent_div2, remainder, *exponent])?;

        // update reducing exponent
        if remainder.is_zero() {
            // exponent is even
            *exponent = exponent_div2;
        } else {
            // exponent is odd
            *exponent = *exponent - 1;
        }
        Ok(())
    }

    fn assign_unused_rows(&self, region: &mut Region<'_, F>, offset: usize) -> Result<(), Error> {
        let mut all_columns = <ExpTable as LookupTable<F>>::advice_columns(&self.exp_table);
        all_columns.extend_from_slice(&[
            self.mul_gadget.col0,
            self.mul_gadget.col1,
            self.mul_gadget.col2,
            self.mul_gadget.col3,
            self.mul_gadget.col4,
            self.parity_check.col0,
            self.parity_check.col1,
            self.parity_check.col2,
            self.parity_check.col3,
            self.parity_check.col4,
        ]);
        for i in 0..UNUSABLE_EXP_ROWS {
            for column in &all_columns {
                region.assign_advice(
                    || format!("unused rows: {}", offset + i),
                    *column,
                    offset + i,
                    || Value::known(F::zero()),
                )?;
            }
            region.assign_fixed(
                || format!("unused rows: {}", offset + i),
                self.exp_table.is_step,
                offset + i,
                || Value::known(F::zero()),
            )?;
        }

        Ok(())
    }

    fn min_num_rows(exp_events: &[ExpEvent]) -> usize {
        exp_events
            .iter()
            .map(|e| e.steps.len() * OFFSET_INCREMENT)
            .sum::<usize>()
            .add(UNUSABLE_EXP_ROWS)
    }
}

/// ExpCircuit
#[derive(Default, Clone, Debug)]
pub struct ExpCircuit<F> {
    /// Exp events
    pub exp_events: Vec<ExpEvent>,
    /// Max number of rows in exp circuit
    pub max_exp_rows: usize,
    _marker: PhantomData<F>,
}

impl<F: Field> ExpCircuit<F> {
    /// Return a new ExpCircuit
    pub fn new(exp_events: Vec<ExpEvent>, max_exp_rows: usize) -> Self {
        Self {
            exp_events,
            max_exp_rows,
            _marker: PhantomData::default(),
        }
    }
}

impl<F: Field> SubCircuit<F> for ExpCircuit<F> {
    type Config = ExpCircuitConfig<F>;

    fn new_from_block(block: &witness::Block<F>) -> Self {
        // Hardcoded to pass unit tests for now. In the future, insert:
        // "block.circuits_params.max_exp_rows"
        Self::new(
            block.exp_events.clone(),
            block.circuits_params.max_exp_steps,
        )
    }

    /// Return the minimum number of rows required to prove the block
    fn min_num_rows_block(block: &witness::Block<F>) -> (usize, usize) {
        (
            Self::Config::min_num_rows(&block.exp_events),
            block.circuits_params.max_exp_steps,
        )
    }

    /// Make the assignments to the ExpCircuit
    fn synthesize_sub(
        &self,
        config: &Self::Config,
        _challenges: &Challenges<Value<F>>,
        layouter: &mut impl Layouter<F>,
    ) -> Result<(), Error> {
        config.assign_exp_events(layouter, &self.exp_events, self.max_exp_rows)
    }
<<<<<<< HEAD
}

#[cfg(any(feature = "test", test, feature = "test-circuits"))]
impl<F: Field> Circuit<F> for ExpCircuit<F> {
    type Config = (ExpCircuitConfig<F>, Challenges);
    type FloorPlanner = SimpleFloorPlanner;

    fn without_witnesses(&self) -> Self {
        Self::default()
    }

    fn configure(meta: &mut ConstraintSystem<F>) -> Self::Config {
        let exp_table = ExpTable::construct(meta);
        let challenges = Challenges::construct(meta);
        (ExpCircuitConfig::new(meta, exp_table), challenges)
    }

    fn synthesize(
        &self,
        (config, challenges): Self::Config,
        mut layouter: impl Layouter<F>,
    ) -> Result<(), halo2_proofs::plonk::Error> {
        let challenges = challenges.values(&layouter);
        self.synthesize_sub(&config, &challenges, &mut layouter)
    }
}

#[cfg(any(feature = "test", test))]
/// Dev helpers
pub mod dev {
    use super::*;
    use eth_types::Field;
    use halo2_proofs::dev::MockProver;

    use crate::evm_circuit::witness::Block;

    /// Test exponentiation circuit with the provided block witness
    pub fn test_exp_circuit<F: Field>(k: u32, block: Block<F>) {
        let circuit = ExpCircuit::<F>::new(
            block.exp_events.clone(),
            block.circuits_params.max_exp_steps,
        );
        let prover = MockProver::<F>::run(k, &circuit, vec![]).unwrap();
        prover.assert_satisfied_par()
    }
}

#[cfg(test)]
mod tests {
    use bus_mapping::{
        circuit_input_builder::{CircuitInputBuilder, CircuitsParams},
        evm::OpcodeId,
        mock::BlockData,
    };
    use eth_types::{bytecode, geth_types::GethData, Bytecode, Word};
    use halo2_proofs::{dev::MockProver, halo2curves::bn256::Fr};
    use mock::TestContext;

    use crate::{
        evm_circuit::witness::block_convert,
        exp_circuit::{dev::test_exp_circuit, ExpCircuit},
    };

    fn gen_code_single(base: Word, exponent: Word) -> Bytecode {
        bytecode! {
            PUSH32(exponent)
            PUSH32(base)
            EXP
            STOP
        }
    }

    fn gen_code_multiple(args: Vec<(Word, Word)>) -> Bytecode {
        let mut code = Bytecode::default();
        for (base, exponent) in args.into_iter() {
            code.push(32, exponent);
            code.push(32, base);
            code.write_op(OpcodeId::EXP);
        }
        code.write_op(OpcodeId::STOP);
        code
    }

    fn gen_data(code: Bytecode) -> CircuitInputBuilder {
        let test_ctx = TestContext::<2, 1>::simple_ctx_with_bytecode(code).unwrap();
        let block: GethData = test_ctx.into();
        let mut builder = BlockData::new_from_geth_data(block.clone()).new_circuit_input_builder();
        builder
            .handle_block(&block.eth_block, &block.geth_traces)
            .unwrap();
        builder
    }

    fn test_ok(base: Word, exponent: Word, k: Option<u32>) {
        let code = gen_code_single(base, exponent);
        let builder = gen_data(code);
        let block = block_convert::<Fr>(&builder.block, &builder.code_db).unwrap();
        test_exp_circuit(k.unwrap_or(18), block);
    }

    fn test_ok_multiple(args: Vec<(Word, Word)>) {
        let code = gen_code_multiple(args);
        let builder = gen_data(code);
        let block = block_convert::<Fr>(&builder.block, &builder.code_db).unwrap();
        test_exp_circuit(20, block);
    }

    #[test]
    fn exp_circuit_single() {
        test_ok(2.into(), 2.into(), None);
        test_ok(3.into(), 7.into(), None);
        test_ok(5.into(), 11.into(), None);
        test_ok(7.into(), 13.into(), None);
        test_ok(11.into(), 17.into(), None);
        test_ok(13.into(), 23.into(), None);
        test_ok(29.into(), 43.into(), None);
        test_ok(41.into(), 259.into(), None);
    }

    #[test]
    fn exp_circuit_big() {
        test_ok(
            2.into(),
            Word::from_str_radix("0x1FFFFFFFFFFFFFFFFFFFFFFFFFFFFFFFE", 16).unwrap(),
            Some(20),
        );
    }

    #[test]
    fn exp_circuit_multiple() {
        test_ok_multiple(vec![
            (3.into(), 7.into()),
            (5.into(), 11.into()),
            (7.into(), 13.into()),
            (11.into(), 17.into()),
            (13.into(), 23.into()),
            (29.into(), 43.into()),
            (41.into(), 259.into()),
        ]);
    }

    #[test]
    fn variadic_size_check() {
        let k = 20;
        // Empty
        let block: GethData = TestContext::<0, 0>::new(None, |_| {}, |_, _| {}, |b, _| b)
            .unwrap()
            .into();
        let mut builder =
            BlockData::new_from_geth_data_with_params(block.clone(), CircuitsParams::default())
                .new_circuit_input_builder();
        builder
            .handle_block(&block.eth_block, &block.geth_traces)
            .unwrap();
        let block = block_convert::<Fr>(&builder.block, &builder.code_db).unwrap();
        let circuit = ExpCircuit::<Fr>::new(
            block.exp_events.clone(),
            block.circuits_params.max_exp_steps,
        );
        let prover1 = MockProver::<Fr>::run(k, &circuit, vec![]).unwrap();

        // Non-empty
        let code = bytecode! {
            PUSH32(8)
            PUSH32(10)
            EXP
            PUSH32(3)
            PUSH32(5)
            EXP
            STOP
        };
        let builder = gen_data(code);
        let block = block_convert::<Fr>(&builder.block, &builder.code_db).unwrap();
        let circuit = ExpCircuit::<Fr>::new(
            block.exp_events.clone(),
            block.circuits_params.max_exp_steps,
        );
        let prover2 = MockProver::<Fr>::run(k, &circuit, vec![]).unwrap();

        assert_eq!(prover1.fixed(), prover2.fixed());
        assert_eq!(prover1.permutation(), prover2.permutation());
    }
=======
>>>>>>> 4e5e78a1
}<|MERGE_RESOLUTION|>--- conflicted
+++ resolved
@@ -520,189 +520,4 @@
     ) -> Result<(), Error> {
         config.assign_exp_events(layouter, &self.exp_events, self.max_exp_rows)
     }
-<<<<<<< HEAD
-}
-
-#[cfg(any(feature = "test", test, feature = "test-circuits"))]
-impl<F: Field> Circuit<F> for ExpCircuit<F> {
-    type Config = (ExpCircuitConfig<F>, Challenges);
-    type FloorPlanner = SimpleFloorPlanner;
-
-    fn without_witnesses(&self) -> Self {
-        Self::default()
-    }
-
-    fn configure(meta: &mut ConstraintSystem<F>) -> Self::Config {
-        let exp_table = ExpTable::construct(meta);
-        let challenges = Challenges::construct(meta);
-        (ExpCircuitConfig::new(meta, exp_table), challenges)
-    }
-
-    fn synthesize(
-        &self,
-        (config, challenges): Self::Config,
-        mut layouter: impl Layouter<F>,
-    ) -> Result<(), halo2_proofs::plonk::Error> {
-        let challenges = challenges.values(&layouter);
-        self.synthesize_sub(&config, &challenges, &mut layouter)
-    }
-}
-
-#[cfg(any(feature = "test", test))]
-/// Dev helpers
-pub mod dev {
-    use super::*;
-    use eth_types::Field;
-    use halo2_proofs::dev::MockProver;
-
-    use crate::evm_circuit::witness::Block;
-
-    /// Test exponentiation circuit with the provided block witness
-    pub fn test_exp_circuit<F: Field>(k: u32, block: Block<F>) {
-        let circuit = ExpCircuit::<F>::new(
-            block.exp_events.clone(),
-            block.circuits_params.max_exp_steps,
-        );
-        let prover = MockProver::<F>::run(k, &circuit, vec![]).unwrap();
-        prover.assert_satisfied_par()
-    }
-}
-
-#[cfg(test)]
-mod tests {
-    use bus_mapping::{
-        circuit_input_builder::{CircuitInputBuilder, CircuitsParams},
-        evm::OpcodeId,
-        mock::BlockData,
-    };
-    use eth_types::{bytecode, geth_types::GethData, Bytecode, Word};
-    use halo2_proofs::{dev::MockProver, halo2curves::bn256::Fr};
-    use mock::TestContext;
-
-    use crate::{
-        evm_circuit::witness::block_convert,
-        exp_circuit::{dev::test_exp_circuit, ExpCircuit},
-    };
-
-    fn gen_code_single(base: Word, exponent: Word) -> Bytecode {
-        bytecode! {
-            PUSH32(exponent)
-            PUSH32(base)
-            EXP
-            STOP
-        }
-    }
-
-    fn gen_code_multiple(args: Vec<(Word, Word)>) -> Bytecode {
-        let mut code = Bytecode::default();
-        for (base, exponent) in args.into_iter() {
-            code.push(32, exponent);
-            code.push(32, base);
-            code.write_op(OpcodeId::EXP);
-        }
-        code.write_op(OpcodeId::STOP);
-        code
-    }
-
-    fn gen_data(code: Bytecode) -> CircuitInputBuilder {
-        let test_ctx = TestContext::<2, 1>::simple_ctx_with_bytecode(code).unwrap();
-        let block: GethData = test_ctx.into();
-        let mut builder = BlockData::new_from_geth_data(block.clone()).new_circuit_input_builder();
-        builder
-            .handle_block(&block.eth_block, &block.geth_traces)
-            .unwrap();
-        builder
-    }
-
-    fn test_ok(base: Word, exponent: Word, k: Option<u32>) {
-        let code = gen_code_single(base, exponent);
-        let builder = gen_data(code);
-        let block = block_convert::<Fr>(&builder.block, &builder.code_db).unwrap();
-        test_exp_circuit(k.unwrap_or(18), block);
-    }
-
-    fn test_ok_multiple(args: Vec<(Word, Word)>) {
-        let code = gen_code_multiple(args);
-        let builder = gen_data(code);
-        let block = block_convert::<Fr>(&builder.block, &builder.code_db).unwrap();
-        test_exp_circuit(20, block);
-    }
-
-    #[test]
-    fn exp_circuit_single() {
-        test_ok(2.into(), 2.into(), None);
-        test_ok(3.into(), 7.into(), None);
-        test_ok(5.into(), 11.into(), None);
-        test_ok(7.into(), 13.into(), None);
-        test_ok(11.into(), 17.into(), None);
-        test_ok(13.into(), 23.into(), None);
-        test_ok(29.into(), 43.into(), None);
-        test_ok(41.into(), 259.into(), None);
-    }
-
-    #[test]
-    fn exp_circuit_big() {
-        test_ok(
-            2.into(),
-            Word::from_str_radix("0x1FFFFFFFFFFFFFFFFFFFFFFFFFFFFFFFE", 16).unwrap(),
-            Some(20),
-        );
-    }
-
-    #[test]
-    fn exp_circuit_multiple() {
-        test_ok_multiple(vec![
-            (3.into(), 7.into()),
-            (5.into(), 11.into()),
-            (7.into(), 13.into()),
-            (11.into(), 17.into()),
-            (13.into(), 23.into()),
-            (29.into(), 43.into()),
-            (41.into(), 259.into()),
-        ]);
-    }
-
-    #[test]
-    fn variadic_size_check() {
-        let k = 20;
-        // Empty
-        let block: GethData = TestContext::<0, 0>::new(None, |_| {}, |_, _| {}, |b, _| b)
-            .unwrap()
-            .into();
-        let mut builder =
-            BlockData::new_from_geth_data_with_params(block.clone(), CircuitsParams::default())
-                .new_circuit_input_builder();
-        builder
-            .handle_block(&block.eth_block, &block.geth_traces)
-            .unwrap();
-        let block = block_convert::<Fr>(&builder.block, &builder.code_db).unwrap();
-        let circuit = ExpCircuit::<Fr>::new(
-            block.exp_events.clone(),
-            block.circuits_params.max_exp_steps,
-        );
-        let prover1 = MockProver::<Fr>::run(k, &circuit, vec![]).unwrap();
-
-        // Non-empty
-        let code = bytecode! {
-            PUSH32(8)
-            PUSH32(10)
-            EXP
-            PUSH32(3)
-            PUSH32(5)
-            EXP
-            STOP
-        };
-        let builder = gen_data(code);
-        let block = block_convert::<Fr>(&builder.block, &builder.code_db).unwrap();
-        let circuit = ExpCircuit::<Fr>::new(
-            block.exp_events.clone(),
-            block.circuits_params.max_exp_steps,
-        );
-        let prover2 = MockProver::<Fr>::run(k, &circuit, vec![]).unwrap();
-
-        assert_eq!(prover1.fixed(), prover2.fixed());
-        assert_eq!(prover1.permutation(), prover2.permutation());
-    }
-=======
->>>>>>> 4e5e78a1
 }