--- conflicted
+++ resolved
@@ -144,11 +144,8 @@
     Keccak,
     Exp,
     Sig,
-<<<<<<< HEAD
     ModExp,
-=======
     PowOfRand,
->>>>>>> 4cd59565
 }
 
 #[derive(Clone, Debug)]
@@ -305,17 +302,15 @@
         sig_s_rlc: Expression<F>,
         recovered_addr: Expression<F>,
     },
-<<<<<<< HEAD
     ModExpTable {
         base_limbs: [Expression<F>; 3],
         exp_limbs: [Expression<F>; 3],
         modulus_limbs: [Expression<F>; 3],
         result_limbs: [Expression<F>; 3],
-=======
+    },
     PowOfRandTable {
         exponent: Expression<F>,
         pow_of_rand: Expression<F>,
->>>>>>> 4cd59565
     },
     /// Conditional lookup enabled by the first element.
     Conditional(Expression<F>, Box<Lookup<F>>),
@@ -337,11 +332,8 @@
             Self::KeccakTable { .. } => Table::Keccak,
             Self::ExpTable { .. } => Table::Exp,
             Self::SigTable { .. } => Table::Sig,
-<<<<<<< HEAD
             Self::ModExpTable { .. } => Table::ModExp,
-=======
             Self::PowOfRandTable { .. } => Table::PowOfRand,
->>>>>>> 4cd59565
             Self::Conditional(_, lookup) => lookup.table(),
         }
     }
@@ -478,7 +470,6 @@
                 sig_s_rlc.clone(),
                 recovered_addr.clone(),
             ],
-<<<<<<< HEAD
             Self::ModExpTable { 
                 base_limbs, 
                 exp_limbs, 
@@ -498,7 +489,7 @@
                 exp_limbs[2].clone(),
                 modulus_limbs[2].clone(),
                 result_limbs[2].clone(),
-=======
+            ],
             Self::PowOfRandTable {
                 exponent,
                 pow_of_rand,
@@ -506,7 +497,6 @@
                 1.expr(), /* q_enable */
                 exponent.clone(),
                 pow_of_rand.clone(),
->>>>>>> 4cd59565
             ],
             Self::Conditional(condition, lookup) => lookup
                 .input_exprs()
