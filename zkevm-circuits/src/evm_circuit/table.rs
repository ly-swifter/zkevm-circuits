--- conflicted
+++ resolved
@@ -95,141 +95,6 @@
     }
 }
 
-<<<<<<< HEAD
-#[derive(Clone, Copy, Debug)]
-pub enum TxContextFieldTag {
-    Nonce = 1,
-    Gas,
-    GasPrice,
-    CallerAddress,
-    CalleeAddress,
-    IsCreate,
-    Value,
-    CallDataLength,
-    CallDataGasCost,
-    CallData,
-}
-
-// Keep the sequence consistent with OpcodeId for scalar
-#[derive(Clone, Copy, Debug)]
-pub enum BlockContextFieldTag {
-    Coinbase = 1,
-    Timestamp,
-    Number,
-    Difficulty,
-    GasLimit,
-    BaseFee = 8,
-    BlockHash,
-    ChainId,
-}
-
-#[derive(Clone, Copy, Debug, PartialEq, Eq, Hash, EnumIter)]
-pub enum RwTableTag {
-    Start = 1,
-    Stack,
-    Memory,
-    AccountStorage,
-    TxAccessListAccount,
-    TxAccessListAccountStorage,
-    TxRefund,
-    Account,
-    AccountDestructed,
-    CallContext,
-    TxLog,
-    TxReceipt,
-}
-
-impl RwTableTag {
-    pub fn is_reversible(self) -> bool {
-        return matches!(
-            self,
-            RwTableTag::TxAccessListAccount
-                | RwTableTag::TxAccessListAccountStorage
-                | RwTableTag::TxRefund
-                | RwTableTag::Account
-                | RwTableTag::AccountStorage
-                | RwTableTag::AccountDestructed
-        );
-    }
-}
-
-impl From<RwTableTag> for usize {
-    fn from(t: RwTableTag) -> Self {
-        t as usize
-    }
-}
-
-#[derive(Clone, Copy, Debug, EnumIter, Eq, PartialEq, Hash)]
-pub enum AccountFieldTag {
-    Nonce = 1,
-    Balance,
-    CodeHash,
-}
-
-#[derive(Clone, Copy, Debug)]
-pub enum BytecodeFieldTag {
-    Length,
-    Byte,
-    Padding,
-}
-
-#[derive(Clone, Copy, Debug, PartialEq, EnumIter)]
-pub enum TxLogFieldTag {
-    Address = 1,
-    Topic,
-    Data,
-}
-
-#[derive(Clone, Copy, Debug, PartialEq, EnumIter, EnumCount)]
-pub enum TxReceiptFieldTag {
-    PostStateOrStatus = 1,
-    CumulativeGasUsed,
-    LogLength,
-}
-
-#[derive(Clone, Copy, Debug, PartialEq, EnumIter)]
-pub enum CallContextFieldTag {
-    RwCounterEndOfReversion = 1,
-    CallerId,
-    TxId,
-    Depth,
-    CallerAddress,
-    CalleeAddress,
-    CallDataOffset,
-    CallDataLength,
-    ReturnDataOffset,
-    ReturnDataLength,
-    Value,
-    IsSuccess,
-    IsPersistent,
-    IsStatic,
-
-    LastCalleeId,
-    LastCalleeReturnDataOffset,
-    LastCalleeReturnDataLength,
-
-    IsRoot,
-    IsCreate,
-    CodeHash,
-    ProgramCounter,
-    StackPointer,
-    GasLeft,
-    MemorySize,
-    ReversibleWriteCounter,
-}
-
-impl_expr!(FixedTableTag);
-impl_expr!(TxContextFieldTag);
-impl_expr!(RwTableTag);
-impl_expr!(AccountFieldTag);
-impl_expr!(BytecodeFieldTag);
-impl_expr!(CallContextFieldTag);
-impl_expr!(BlockContextFieldTag);
-impl_expr!(TxLogFieldTag);
-impl_expr!(TxReceiptFieldTag);
-
-=======
->>>>>>> 6abc33ee
 #[derive(Clone, Copy, Debug, PartialEq, Eq, Hash, PartialOrd, Ord, EnumIter)]
 pub(crate) enum Table {
     Fixed,
