--- conflicted
+++ resolved
@@ -562,10 +562,6 @@
     pub aux1: F,
     pub aux2: F,
 }
-<<<<<<< HEAD
-=======
-
->>>>>>> 55c6dfbc
 impl<F: Field> RwRow<F> {
     pub fn values(&self) -> [F; 11] {
         [
@@ -590,10 +586,8 @@
             .fold(F::zero(), |acc, value| acc * randomness + value)
     }
 }
-<<<<<<< HEAD
-=======
-
->>>>>>> 55c6dfbc
+}
+
 impl Rw {
     pub fn tx_access_list_value_pair(&self) -> (bool, bool) {
         match self {
