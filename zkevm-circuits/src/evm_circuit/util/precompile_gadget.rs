use bus_mapping::precompile::PrecompileCalls;
use eth_types::Field;
<<<<<<< HEAD
use gadgets::util::{not, Expr};
use halo2_proofs::plonk::Expression;

use crate::evm_circuit::{param::N_BYTES_ACCOUNT_ADDRESS, step::ExecutionState};
=======
use gadgets::util::{not, or, select, Expr};
use halo2_proofs::{circuit::Value, plonk::Expression};

use crate::evm_circuit::{
    param::{N_BYTES_ACCOUNT_ADDRESS, N_BYTES_U64},
    step::ExecutionState,
};
>>>>>>> 4cd59565

use super::{
    constraint_builder::{ConstrainBuilderCommon, EVMConstraintBuilder},
    math_gadget::{BinaryNumberGadget, IsZeroGadget, LtGadget},
    CachedRegion, Cell,
};

#[derive(Clone, Debug)]
pub struct PrecompileGadget<F> {
    address: BinaryNumberGadget<F, 4>,
    pad_right: LtGadget<F, N_BYTES_U64>,
    padding_gadget: PaddingGadget<F>,
}

impl<F: Field> PrecompileGadget<F> {
    #[allow(clippy::too_many_arguments)]
    pub(crate) fn construct(
        cb: &mut EVMConstraintBuilder<F>,
        is_success: Expression<F>,
        callee_address: Expression<F>,
        _caller_id: Expression<F>,
        _cd_offset: Expression<F>,
        cd_length: Expression<F>,
        _rd_offset: Expression<F>,
        _rd_length: Expression<F>,
        precompile_return_length: Expression<F>,
        // input bytes to precompile call.
        input_bytes_rlc: Expression<F>,
        // output result from precompile call.
        output_bytes_rlc: Expression<F>,
        // returned bytes back to caller.
        _return_bytes_rlc: Expression<F>,
    ) -> Self {
        let address = BinaryNumberGadget::construct(cb, callee_address.expr());

<<<<<<< HEAD
        cb.condition(address.value_equals(PrecompileCalls::Ecrecover), |cb| {
            cb.constrain_next_step(ExecutionState::PrecompileEcrecover, None, |cb| {
/*                 let (recovered, msg_hash_rlc, sig_v, sig_r_rlc, sig_s_rlc, recovered_addr_rlc) = (
                    cb.query_bool(),
                    cb.query_cell_phase2(),
                    cb.query_byte(),
=======
        // input length represents:
        // - 128 bytes for ecrecover/ecAdd
        // - 96 bytes for ecMul
        // - calldata length for all other cases
        let input_len = {
            let len_128 = or::expr([
                address.value_equals(PrecompileCalls::Ecrecover),
                address.value_equals(PrecompileCalls::Bn128Add),
            ]);
            let len_96 = address.value_equals(PrecompileCalls::Bn128Mul);
            select::expr(
                len_128,
                128.expr(),
                select::expr(len_96, 96.expr(), cd_length.expr()),
            )
        };
        let pad_right = LtGadget::construct(cb, cd_length.expr(), input_len.expr());

        // we right-pad zeroes only if calldata length provided was less than the expected/required
        // input length for that precompile call.
        let padding_gadget = cb.condition(pad_right.expr(), |cb| {
            PaddingGadget::construct(
                cb,
                input_bytes_rlc.expr(),
                cd_length.expr(),
                input_len.expr(),
            )
        });
        cb.condition(not::expr(pad_right.expr()), |cb| {
            cb.require_equal(
                "no padding implies both equal",
                padding_gadget.padded_rlc(),
                input_bytes_rlc.expr(),
            );
        });

        cb.condition(address.value_equals(PrecompileCalls::Ecrecover), |cb| {
            cb.constrain_next_step(ExecutionState::PrecompileEcrecover, None, |cb| {
                let (recovered, msg_hash_rlc, sig_v_rlc, sig_r_rlc, sig_s_rlc, recovered_addr_rlc) = (
                    cb.query_bool(),
                    cb.query_cell_phase2(),
                    cb.query_cell_phase2(),
>>>>>>> 4cd59565
                    cb.query_cell_phase2(),
                    cb.query_cell_phase2(),
                    cb.query_keccak_rlc::<N_BYTES_ACCOUNT_ADDRESS>(),
                );
                let (r_pow_32, r_pow_64, r_pow_96) = {
                    let challenges = cb.challenges().keccak_powers_of_randomness::<16>();
                    let r_pow_16 = challenges[15].clone();
                    let r_pow_32 = r_pow_16.square();
                    let r_pow_64 = r_pow_32.expr().square();
                    let r_pow_96 = r_pow_64.expr() * r_pow_32.expr();
                    (r_pow_32, r_pow_64, r_pow_96)
                };
                cb.require_equal(
<<<<<<< HEAD
                    "input bytes (RLC) = [msg_hash | sig_v | sig_r | sig_s]",
                    input_bytes_rlc.expr(),
                    (msg_hash_rlc.expr() * r_pow_96)
                        + ((sig_v.expr() + 27.expr()) * r_pow_64)
                        + (sig_r_rlc.expr() * r_pow_32)
                        + sig_s_rlc.expr(),
                );
                cb.condition(recovered.expr(), |cb| {
                    cb.require_equal(
                        "output bytes (RLC) = recovered address",
                        output_bytes_rlc.expr(),
                        recovered_addr_rlc.expr(),
                    );
                });
                cb.condition(not::expr(recovered.expr()), |cb| {
                    cb.require_zero("output bytes == 0", output_bytes_rlc.expr());
                    cb.require_zero("recovered addr == 0", recovered_addr_rlc.expr());
                }); */
=======
                    "input bytes (RLC) = [msg_hash | sig_v_rlc | sig_r | sig_s]",
                    padding_gadget.padded_rlc(),
                    (msg_hash_rlc.expr() * r_pow_96)
                        + (sig_v_rlc.expr() * r_pow_64)
                        + (sig_r_rlc.expr() * r_pow_32)
                        + sig_s_rlc.expr(),
                );
                // RLC of output bytes always equals RLC of the recovered address.
                cb.require_equal(
                    "output bytes (RLC) = recovered address",
                    output_bytes_rlc.expr(),
                    recovered_addr_rlc.expr(),
                );
                // If the address was not recovered, RLC(address) == RLC(output) == 0.
                cb.condition(not::expr(recovered.expr()), |cb| {
                    cb.require_zero("output bytes == 0", output_bytes_rlc.expr());
                });
>>>>>>> 4cd59565
            });
        });

        cb.condition(address.value_equals(PrecompileCalls::Sha256), |cb| {
            cb.constrain_next_step(ExecutionState::PrecompileSha256, None, |_cb| {});
        });

        cb.condition(address.value_equals(PrecompileCalls::Ripemd160), |cb| {
            cb.constrain_next_step(ExecutionState::PrecompileRipemd160, None, |_cb| {});
        });

        cb.condition(address.value_equals(PrecompileCalls::Identity), |cb| {
            cb.constrain_next_step(ExecutionState::PrecompileIdentity, None, |_cb| {});
            cb.condition(is_success, |cb| {
                cb.require_equal(
                    "input and output bytes are the same",
                    input_bytes_rlc.clone(),
                    output_bytes_rlc.clone(),
                );
                cb.require_equal(
                    "input length and precompile return length are the same",
                    cd_length,
                    precompile_return_length,
                );
            });
        });

        cb.condition(address.value_equals(PrecompileCalls::Modexp), |cb| {
            cb.constrain_next_step(ExecutionState::PrecompileBigModExp, None, |cb| {
                let input_bytes_acc_copied = cb.query_cell_phase2();
                let output_bytes_acc_copied = cb.query_cell_phase2();
                cb.require_equal(
                    "copy input bytes",
                    input_bytes_rlc.clone(),
                    input_bytes_acc_copied.expr(),
                );
                cb.require_equal(
                    "copy output bytes",
                    output_bytes_rlc.clone(),
                    output_bytes_acc_copied.expr(),
                );                
            });
        });

        cb.condition(address.value_equals(PrecompileCalls::Bn128Add), |cb| {
            cb.constrain_next_step(ExecutionState::PrecompileBn256Add, None, |_cb| {});
        });

        cb.condition(address.value_equals(PrecompileCalls::Bn128Mul), |cb| {
            cb.constrain_next_step(ExecutionState::PrecompileBn256ScalarMul, None, |_cb| {});
        });

        cb.condition(address.value_equals(PrecompileCalls::Bn128Pairing), |cb| {
            cb.constrain_next_step(ExecutionState::PrecompileBn256Pairing, None, |_cb| {});
        });

        cb.condition(address.value_equals(PrecompileCalls::Blake2F), |cb| {
            cb.constrain_next_step(ExecutionState::PrecompileBlake2f, None, |_cb| {});
        });

        Self {
            address,
            pad_right,
            padding_gadget,
        }
    }

    pub(crate) fn assign(
        &self,
        region: &mut CachedRegion<'_, '_, F>,
        offset: usize,
        address: PrecompileCalls,
        input_rlc: Value<F>,
        cd_len: u64,
        keccak_rand: Value<F>,
    ) -> Result<(), halo2_proofs::plonk::Error> {
        self.address.assign(region, offset, address)?;
        let input_len =
            self.padding_gadget
                .assign(region, offset, address, input_rlc, cd_len, keccak_rand)?;
        self.pad_right
            .assign(region, offset, F::from(cd_len), F::from(input_len))?;

        Ok(())
    }
}

#[derive(Clone, Debug)]
pub struct PaddingGadget<F> {
    is_cd_len_zero: IsZeroGadget<F>,
    padded_rlc: Cell<F>,
    power_of_rand: Cell<F>,
}

impl<F: Field> PaddingGadget<F> {
    pub(crate) fn construct(
        cb: &mut EVMConstraintBuilder<F>,
        input_rlc: Expression<F>,
        cd_len: Expression<F>,
        input_len: Expression<F>,
    ) -> Self {
        let is_cd_len_zero = IsZeroGadget::construct(cb, cd_len.expr());
        let padded_rlc = cb.query_cell_phase2();
        let power_of_rand = cb.query_cell_phase2();

        // for calldata length == 0, we expect the input RLC and padded RLC to be the same, i.e. 0.
        cb.condition(is_cd_len_zero.expr(), |cb| {
            cb.require_equal(
                "padded RLC == input RLC",
                padded_rlc.expr(),
                input_rlc.expr(),
            );
            cb.require_zero("input RLC == 0", input_rlc.expr());
        });

        // for calldata length > 0 && calldata length < required input length.
        cb.condition(not::expr(is_cd_len_zero.expr()), |cb| {
            // No. of right padded zeroes is the difference between the required input length and
            // the length of the provided input bytes. We only support right-padding by
            // up to 127 bytes, as that's the maximum we ever require considering all
            // cases (ecrecover, ecAdd, ecMul).
            let n_padded_zeroes = input_len.expr() - cd_len.expr();
            cb.range_lookup(n_padded_zeroes.expr(), 128);

            // Power of randomness we are interested in, i.e. r ^ n_padded_zeroes.
            cb.pow_of_rand_lookup(n_padded_zeroes.expr(), power_of_rand.expr());

            // Validate value of padded RLC.
            cb.require_equal(
                "padded RLC == input RLC * pow_of_r",
                padded_rlc.expr(),
                input_rlc * power_of_rand.expr(),
            );
        });

        Self {
            is_cd_len_zero,
            padded_rlc,
            power_of_rand,
        }
    }

    pub(crate) fn assign(
        &self,
        region: &mut CachedRegion<'_, '_, F>,
        offset: usize,
        precompile: PrecompileCalls,
        input_rlc: Value<F>,
        cd_len: u64,
        keccak_rand: Value<F>,
    ) -> Result<u64, halo2_proofs::plonk::Error> {
        let (input_len, padded_rlc, power_of_rand) =
            if let Some(required_input_len) = precompile.input_len() {
                // skip padding if calldata length == 0.
                if cd_len == 0 {
                    (required_input_len as u64, input_rlc, Value::known(F::one()))
                } else {
                    // pad only if calldata length is less than the required input length.
                    let n_padded_zeroes = if cd_len < required_input_len as u64 {
                        (required_input_len as u64) - cd_len
                    } else {
                        0
                    };
                    assert!(n_padded_zeroes < 128);
                    let power_of_rand = keccak_rand.map(|r| r.pow(&[n_padded_zeroes, 0, 0, 0]));
                    (
                        required_input_len as u64,
                        input_rlc * power_of_rand,
                        power_of_rand,
                    )
                }
            } else {
                (cd_len, input_rlc, Value::known(F::one()))
            };

        self.is_cd_len_zero.assign(region, offset, cd_len.into())?;
        self.padded_rlc.assign(region, offset, padded_rlc)?;
        self.power_of_rand.assign(region, offset, power_of_rand)?;

        Ok(input_len)
    }

    pub(crate) fn padded_rlc(&self) -> Expression<F> {
        self.padded_rlc.expr()
    }
}<|MERGE_RESOLUTION|>--- conflicted
+++ resolved
@@ -1,11 +1,5 @@
 use bus_mapping::precompile::PrecompileCalls;
 use eth_types::Field;
-<<<<<<< HEAD
-use gadgets::util::{not, Expr};
-use halo2_proofs::plonk::Expression;
-
-use crate::evm_circuit::{param::N_BYTES_ACCOUNT_ADDRESS, step::ExecutionState};
-=======
 use gadgets::util::{not, or, select, Expr};
 use halo2_proofs::{circuit::Value, plonk::Expression};
 
@@ -13,7 +7,6 @@
     param::{N_BYTES_ACCOUNT_ADDRESS, N_BYTES_U64},
     step::ExecutionState,
 };
->>>>>>> 4cd59565
 
 use super::{
     constraint_builder::{ConstrainBuilderCommon, EVMConstraintBuilder},
@@ -49,14 +42,6 @@
     ) -> Self {
         let address = BinaryNumberGadget::construct(cb, callee_address.expr());
 
-<<<<<<< HEAD
-        cb.condition(address.value_equals(PrecompileCalls::Ecrecover), |cb| {
-            cb.constrain_next_step(ExecutionState::PrecompileEcrecover, None, |cb| {
-/*                 let (recovered, msg_hash_rlc, sig_v, sig_r_rlc, sig_s_rlc, recovered_addr_rlc) = (
-                    cb.query_bool(),
-                    cb.query_cell_phase2(),
-                    cb.query_byte(),
-=======
         // input length represents:
         // - 128 bytes for ecrecover/ecAdd
         // - 96 bytes for ecMul
@@ -99,7 +84,6 @@
                     cb.query_bool(),
                     cb.query_cell_phase2(),
                     cb.query_cell_phase2(),
->>>>>>> 4cd59565
                     cb.query_cell_phase2(),
                     cb.query_cell_phase2(),
                     cb.query_keccak_rlc::<N_BYTES_ACCOUNT_ADDRESS>(),
@@ -113,26 +97,6 @@
                     (r_pow_32, r_pow_64, r_pow_96)
                 };
                 cb.require_equal(
-<<<<<<< HEAD
-                    "input bytes (RLC) = [msg_hash | sig_v | sig_r | sig_s]",
-                    input_bytes_rlc.expr(),
-                    (msg_hash_rlc.expr() * r_pow_96)
-                        + ((sig_v.expr() + 27.expr()) * r_pow_64)
-                        + (sig_r_rlc.expr() * r_pow_32)
-                        + sig_s_rlc.expr(),
-                );
-                cb.condition(recovered.expr(), |cb| {
-                    cb.require_equal(
-                        "output bytes (RLC) = recovered address",
-                        output_bytes_rlc.expr(),
-                        recovered_addr_rlc.expr(),
-                    );
-                });
-                cb.condition(not::expr(recovered.expr()), |cb| {
-                    cb.require_zero("output bytes == 0", output_bytes_rlc.expr());
-                    cb.require_zero("recovered addr == 0", recovered_addr_rlc.expr());
-                }); */
-=======
                     "input bytes (RLC) = [msg_hash | sig_v_rlc | sig_r | sig_s]",
                     padding_gadget.padded_rlc(),
                     (msg_hash_rlc.expr() * r_pow_96)
@@ -150,7 +114,6 @@
                 cb.condition(not::expr(recovered.expr()), |cb| {
                     cb.require_zero("output bytes == 0", output_bytes_rlc.expr());
                 });
->>>>>>> 4cd59565
             });
         });
 
