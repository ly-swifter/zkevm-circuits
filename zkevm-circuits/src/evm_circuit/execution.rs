use super::{
    param::{
        BLOCK_TABLE_LOOKUPS, BYTECODE_TABLE_LOOKUPS, COPY_TABLE_LOOKUPS, EXP_TABLE_LOOKUPS,
        FIXED_TABLE_LOOKUPS, KECCAK_TABLE_LOOKUPS, N_BYTE_LOOKUPS, N_COPY_COLUMNS,
        N_PHASE1_COLUMNS, RW_TABLE_LOOKUPS, TX_TABLE_LOOKUPS,
    },
    util::{instrumentation::Instrument, CachedRegion, CellManager, StoredExpression},
};
use crate::{
    evm_circuit::{
        param::{EVM_LOOKUP_COLS, MAX_STEP_HEIGHT, N_PHASE2_COLUMNS, STEP_WIDTH},
        step::{ExecutionState, Step},
        table::Table,
        util::{
            constraint_builder::{
                BaseConstraintBuilder, ConstrainBuilderCommon, EVMConstraintBuilder,
            },
            rlc, CellType,
        },
        witness::{Block, Call, ExecStep, Transaction},
    },
    table::{LookupTable, RwTableTag, TxReceiptFieldTag},
    util::{query_expression, Challenges, Expr},
};
use bus_mapping::util::read_env_var;
use eth_types::Field;
use gadgets::util::not;
use halo2_proofs::{
    arithmetic::FieldExt,
    circuit::{Layouter, Region, Value},
    plonk::{
        Advice, Column, ConstraintSystem, Error, Expression, FirstPhase, Fixed, Selector,
        VirtualCells,
    },
    poly::Rotation,
};
use std::{
    collections::{BTreeSet, HashMap},
    iter,
};

#[cfg(feature = "onephase")]
use halo2_proofs::plonk::FirstPhase as SecondPhase;
#[cfg(feature = "onephase")]
use halo2_proofs::plonk::FirstPhase as ThirdPhase;
#[cfg(not(feature = "onephase"))]
use halo2_proofs::plonk::SecondPhase;
#[cfg(not(feature = "onephase"))]
use halo2_proofs::plonk::ThirdPhase;

use strum::{EnumCount, IntoEnumIterator};

use once_cell::sync::Lazy;
pub(crate) static CHECK_RW_LOOKUP: Lazy<bool> =
    Lazy::new(|| read_env_var("CHECK_RW_LOOKUP", false));

mod add_sub;
mod addmod;
mod address;
mod balance;
mod begin_tx;
mod bitwise;
mod block_ctx;
mod blockhash;
mod byte;
mod calldatacopy;
mod calldataload;
mod calldatasize;
mod caller;
mod callop;
mod callvalue;
mod chainid;
mod codecopy;
mod codesize;
mod comparator;
mod create;
#[cfg(not(feature = "scroll"))]
mod dummy;
mod dup;
mod end_block;
mod end_inner_block;
mod end_tx;
mod error_code_store;
mod error_invalid_creation_code;
mod error_invalid_jump;
mod error_invalid_opcode;
mod error_oog_account_access;
mod error_oog_call;
mod error_oog_constant;
mod error_oog_create2;
mod error_oog_dynamic_memory;
mod error_oog_exp;
mod error_oog_log;
mod error_oog_memory_copy;
<<<<<<< HEAD
mod error_oog_sha3;
=======
>>>>>>> 3902437a
mod error_oog_sload_sstore;
mod error_oog_static_memory;
mod error_precompile_failed;
mod error_return_data_oo_bound;
mod error_stack;
mod error_write_protection;
mod exp;
mod extcodecopy;
mod extcodehash;
mod extcodesize;
mod gas;
mod gasprice;
mod is_zero;
mod jump;
mod jumpdest;
mod jumpi;
mod logs;
mod memory;
mod msize;
mod mul_div_mod;
mod mulmod;
#[path = "execution/not.rs"]
mod opcode_not;
mod origin;
mod pc;
mod pop;
mod push;
mod return_revert;
mod returndatacopy;
mod returndatasize;
mod sar;
mod sdiv_smod;
mod selfbalance;
mod sha3;
mod shl_shr;
mod signed_comparator;
mod signextend;
mod sload;
mod sstore;
mod stop;
mod swap;

use self::{logs::LogGadget, sha3::Sha3Gadget};
use add_sub::AddSubGadget;
use addmod::AddModGadget;
use address::AddressGadget;
use balance::BalanceGadget;
use begin_tx::BeginTxGadget;
use bitwise::BitwiseGadget;
use block_ctx::{BlockCtxU160Gadget, BlockCtxU256Gadget, BlockCtxU64Gadget};
use blockhash::BlockHashGadget;
use byte::ByteGadget;
use calldatacopy::CallDataCopyGadget;
use calldataload::CallDataLoadGadget;
use calldatasize::CallDataSizeGadget;
use caller::CallerGadget;
use callop::CallOpGadget;
use callvalue::CallValueGadget;
use chainid::ChainIdGadget;
use codecopy::CodeCopyGadget;
use codesize::CodesizeGadget;
use comparator::ComparatorGadget;
use create::CreateGadget;
#[cfg(not(feature = "scroll"))]
use dummy::DummyGadget;
use dup::DupGadget;
use end_block::EndBlockGadget;
use end_inner_block::EndInnerBlockGadget;
use end_tx::EndTxGadget;
use error_code_store::ErrorCodeStoreGadget;
use error_invalid_creation_code::ErrorInvalidCreationCodeGadget;
use error_invalid_jump::ErrorInvalidJumpGadget;
use error_invalid_opcode::ErrorInvalidOpcodeGadget;
use error_oog_account_access::ErrorOOGAccountAccessGadget;
use error_oog_call::ErrorOOGCallGadget;
use error_oog_constant::ErrorOOGConstantGadget;
use error_oog_create2::ErrorOOGCreate2Gadget;
use error_oog_dynamic_memory::ErrorOOGDynamicMemoryGadget;
use error_oog_exp::ErrorOOGExpGadget;
use error_oog_log::ErrorOOGLogGadget;
use error_oog_memory_copy::ErrorOOGMemoryCopyGadget;
<<<<<<< HEAD
use error_oog_sha3::ErrorOOGSha3Gadget;
=======
>>>>>>> 3902437a
use error_oog_sload_sstore::ErrorOOGSloadSstoreGadget;
use error_oog_static_memory::ErrorOOGStaticMemoryGadget;
use error_precompile_failed::ErrorPrecompileFailedGadget;
use error_return_data_oo_bound::ErrorReturnDataOutOfBoundGadget;
use error_stack::ErrorStackGadget;
use error_write_protection::ErrorWriteProtectionGadget;
use exp::ExponentiationGadget;
use extcodecopy::ExtcodecopyGadget;
use extcodehash::ExtcodehashGadget;
use extcodesize::ExtcodesizeGadget;
use gas::GasGadget;
use gasprice::GasPriceGadget;
use is_zero::IsZeroGadget;
use jump::JumpGadget;
use jumpdest::JumpdestGadget;
use jumpi::JumpiGadget;

use memory::MemoryGadget;
use msize::MsizeGadget;
use mul_div_mod::MulDivModGadget;
use mulmod::MulModGadget;
use opcode_not::NotGadget;
use origin::OriginGadget;
use pc::PcGadget;
use pop::PopGadget;
use push::PushGadget;
use return_revert::ReturnRevertGadget;
use returndatacopy::ReturnDataCopyGadget;
use returndatasize::ReturnDataSizeGadget;
use sar::SarGadget;
use sdiv_smod::SignedDivModGadget;
use selfbalance::SelfbalanceGadget;
use shl_shr::ShlShrGadget;
use signed_comparator::SignedComparatorGadget;
use signextend::SignextendGadget;
use sload::SloadGadget;
use sstore::SstoreGadget;
use stop::StopGadget;
use swap::SwapGadget;

pub(crate) trait ExecutionGadget<F: FieldExt> {
    const NAME: &'static str;

    const EXECUTION_STATE: ExecutionState;

    fn configure(cb: &mut EVMConstraintBuilder<F>) -> Self;

    fn assign_exec_step(
        &self,
        region: &mut CachedRegion<'_, '_, F>,
        offset: usize,
        block: &Block<F>,
        transaction: &Transaction,
        call: &Call,
        step: &ExecStep,
    ) -> Result<(), Error>;
}

#[derive(Clone, Debug)]
pub(crate) struct ExecutionConfig<F> {
    // EVM Circuit selector, which enables all usable rows.  The rows where this selector is
    // disabled won't verify any constraint (they can be unused rows or rows with blinding
    // factors).
    q_usable: Selector,
    // Dynamic selector that is enabled at the rows where each assigned execution step starts (a
    // step has dynamic height).
    q_step: Column<Advice>,
    // Column to hold constant values used for copy constraints
    constants: Column<Fixed>,
    num_rows_until_next_step: Column<Advice>,
    num_rows_inv: Column<Advice>,
    // Selector enabled in the row where the first execution step starts.
    q_step_first: Selector,
    // Selector enabled in the row where the last execution step starts.
    q_step_last: Selector,
    advices: [Column<Advice>; STEP_WIDTH],
    step: Step<F>,
    pub(crate) height_map: HashMap<ExecutionState, usize>,
    stored_expressions_map: HashMap<ExecutionState, Vec<StoredExpression<F>>>,
    instrument: Instrument,
    // internal state gadgets
    begin_tx_gadget: Box<BeginTxGadget<F>>,
    end_block_gadget: Box<EndBlockGadget<F>>,
    end_inner_block_gadget: Box<EndInnerBlockGadget<F>>,
    end_tx_gadget: Box<EndTxGadget<F>>,
    // opcode gadgets
    add_sub_gadget: Box<AddSubGadget<F>>,
    addmod_gadget: Box<AddModGadget<F>>,
    address_gadget: Box<AddressGadget<F>>,
    balance_gadget: Box<BalanceGadget<F>>,
    bitwise_gadget: Box<BitwiseGadget<F>>,
    byte_gadget: Box<ByteGadget<F>>,
    call_op_gadget: Box<CallOpGadget<F>>,
    call_value_gadget: Box<CallValueGadget<F>>,
    calldatacopy_gadget: Box<CallDataCopyGadget<F>>,
    calldataload_gadget: Box<CallDataLoadGadget<F>>,
    calldatasize_gadget: Box<CallDataSizeGadget<F>>,
    caller_gadget: Box<CallerGadget<F>>,
    chainid_gadget: Box<ChainIdGadget<F>>,
    codecopy_gadget: Box<CodeCopyGadget<F>>,
    codesize_gadget: Box<CodesizeGadget<F>>,
    comparator_gadget: Box<ComparatorGadget<F>>,
    dup_gadget: Box<DupGadget<F>>,
    exp_gadget: Box<ExponentiationGadget<F>>,
    extcodehash_gadget: Box<ExtcodehashGadget<F>>,
    extcodesize_gadget: Box<ExtcodesizeGadget<F>>,
    extcodecopy_gadget: Box<ExtcodecopyGadget<F>>,
    gas_gadget: Box<GasGadget<F>>,
    gasprice_gadget: Box<GasPriceGadget<F>>,
    iszero_gadget: Box<IsZeroGadget<F>>,
    jump_gadget: Box<JumpGadget<F>>,
    jumpdest_gadget: Box<JumpdestGadget<F>>,
    jumpi_gadget: Box<JumpiGadget<F>>,
    log_gadget: Box<LogGadget<F>>,
    memory_gadget: Box<MemoryGadget<F>>,
    msize_gadget: Box<MsizeGadget<F>>,
    mul_div_mod_gadget: Box<MulDivModGadget<F>>,
    mulmod_gadget: Box<MulModGadget<F>>,
    not_gadget: Box<NotGadget<F>>,
    origin_gadget: Box<OriginGadget<F>>,
    pc_gadget: Box<PcGadget<F>>,
    pop_gadget: Box<PopGadget<F>>,
    push_gadget: Box<PushGadget<F>>,
    return_revert_gadget: Box<ReturnRevertGadget<F>>,
    sar_gadget: Box<SarGadget<F>>,
    sdiv_smod_gadget: Box<SignedDivModGadget<F>>,
    selfbalance_gadget: Box<SelfbalanceGadget<F>>,
    sha3_gadget: Box<Sha3Gadget<F>>,
    shl_shr_gadget: Box<ShlShrGadget<F>>,
    returndatasize_gadget: Box<ReturnDataSizeGadget<F>>,
    returndatacopy_gadget: Box<ReturnDataCopyGadget<F>>,
    create_gadget: Box<CreateGadget<F, false, { ExecutionState::CREATE }>>,
    create2_gadget: Box<CreateGadget<F, true, { ExecutionState::CREATE2 }>>,
    #[cfg(not(feature = "scroll"))]
    selfdestruct_gadget: Box<DummyGadget<F, 1, 0, { ExecutionState::SELFDESTRUCT }>>,
    signed_comparator_gadget: Box<SignedComparatorGadget<F>>,
    signextend_gadget: Box<SignextendGadget<F>>,
    sload_gadget: Box<SloadGadget<F>>,
    sstore_gadget: Box<SstoreGadget<F>>,
    stop_gadget: Box<StopGadget<F>>,
    swap_gadget: Box<SwapGadget<F>>,
    blockhash_gadget: Box<BlockHashGadget<F>>,
    block_ctx_u64_gadget: Box<BlockCtxU64Gadget<F>>,
    block_ctx_u160_gadget: Box<BlockCtxU160Gadget<F>>,
    block_ctx_u256_gadget: Box<BlockCtxU256Gadget<F>>,
    // error gadgets
    error_oog_call: Box<ErrorOOGCallGadget<F>>,
    error_oog_constant: Box<ErrorOOGConstantGadget<F>>,
    error_oog_exp: Box<ErrorOOGExpGadget<F>>,
    error_oog_memory_copy: Box<ErrorOOGMemoryCopyGadget<F>>,
    error_oog_sload_sstore: Box<ErrorOOGSloadSstoreGadget<F>>,
    error_oog_static_memory_gadget: Box<ErrorOOGStaticMemoryGadget<F>>,
    error_stack: Box<ErrorStackGadget<F>>,
    error_write_protection: Box<ErrorWriteProtectionGadget<F>>,
    error_oog_dynamic_memory_gadget: Box<ErrorOOGDynamicMemoryGadget<F>>,
    error_oog_log: Box<ErrorOOGLogGadget<F>>,
<<<<<<< HEAD
    error_oog_account_access: Box<ErrorOOGAccountAccessGadget<F>>,
    error_oog_sha3: Box<ErrorOOGSha3Gadget<F>>,
    error_oog_create2: Box<ErrorOOGCreate2Gadget<F>>,
    error_code_store: Box<ErrorCodeStoreGadget<F>>,
    #[cfg(not(feature = "scroll"))]
=======
    error_oog_account_access:
        Box<DummyGadget<F, 0, 0, { ExecutionState::ErrorOutOfGasAccountAccess }>>,
    error_oog_sha3: Box<DummyGadget<F, 0, 0, { ExecutionState::ErrorOutOfGasSHA3 }>>,
    error_oog_ext_codecopy: Box<DummyGadget<F, 0, 0, { ExecutionState::ErrorOutOfGasEXTCODECOPY }>>,
    error_oog_create2: Box<DummyGadget<F, 0, 0, { ExecutionState::ErrorOutOfGasCREATE2 }>>,
>>>>>>> 3902437a
    error_oog_self_destruct:
        Box<DummyGadget<F, 0, 0, { ExecutionState::ErrorOutOfGasSELFDESTRUCT }>>,
    error_invalid_jump: Box<ErrorInvalidJumpGadget<F>>,
    error_invalid_opcode: Box<ErrorInvalidOpcodeGadget<F>>,
    error_invalid_creation_code: Box<ErrorInvalidCreationCodeGadget<F>>,
    error_precompile_failed: Box<ErrorPrecompileFailedGadget<F>>,
    error_return_data_out_of_bound: Box<ErrorReturnDataOutOfBoundGadget<F>>,
}

impl<F: Field> ExecutionConfig<F> {
    #[allow(clippy::too_many_arguments)]
    #[allow(clippy::redundant_closure_call)]
    pub(crate) fn configure(
        meta: &mut ConstraintSystem<F>,
        challenges: Challenges<Expression<F>>,
        fixed_table: &dyn LookupTable<F>,
        byte_table: &dyn LookupTable<F>,
        tx_table: &dyn LookupTable<F>,
        rw_table: &dyn LookupTable<F>,
        bytecode_table: &dyn LookupTable<F>,
        block_table: &dyn LookupTable<F>,
        copy_table: &dyn LookupTable<F>,
        keccak_table: &dyn LookupTable<F>,
        exp_table: &dyn LookupTable<F>,
    ) -> Self {
        let mut instrument = Instrument::default();
        let q_usable = meta.complex_selector();
        let q_step = meta.advice_column();
        let constants = meta.fixed_column();
        meta.enable_constant(constants);
        let num_rows_until_next_step = meta.advice_column();
        let num_rows_inv = meta.advice_column();
        let q_step_first = meta.complex_selector();
        let q_step_last = meta.complex_selector();

        let advices = [(); STEP_WIDTH]
            .iter()
            .enumerate()
            .map(|(n, _)| {
                if n < EVM_LOOKUP_COLS {
                    meta.advice_column_in(ThirdPhase)
                } else if n < EVM_LOOKUP_COLS + N_PHASE2_COLUMNS {
                    meta.advice_column_in(SecondPhase)
                } else {
                    meta.advice_column_in(FirstPhase)
                }
            })
            .collect::<Vec<_>>()
            .try_into()
            .unwrap();

        let step_curr = Step::new(meta, advices, 0, false);
        let mut height_map = HashMap::new();

        meta.create_gate("Constrain execution state", |meta| {
            let q_usable = meta.query_selector(q_usable);
            let q_step = meta.query_advice(q_step, Rotation::cur());
            let q_step_first = meta.query_selector(q_step_first);
            let q_step_last = meta.query_selector(q_step_last);

            let execution_state_selector_constraints = step_curr.state.execution_state.configure();

            // NEW: Enabled, this will break hand crafted tests, maybe we can remove them?
            let first_step_check = {
                let begin_tx_end_block_selector = step_curr
                    .execution_state_selector([ExecutionState::BeginTx, ExecutionState::EndBlock]);
                iter::once((
                    "First step should be BeginTx or EndBlock",
                    q_step_first * (1.expr() - begin_tx_end_block_selector),
                ))
            };

            let last_step_check = {
                let end_block_selector =
                    step_curr.execution_state_selector([ExecutionState::EndBlock]);
                iter::once((
                    "Last step should be EndBlock",
                    q_step_last * (1.expr() - end_block_selector),
                ))
            };

            execution_state_selector_constraints
                .into_iter()
                .map(move |(name, poly)| (name, q_usable.clone() * q_step.clone() * poly))
                .chain(first_step_check)
                .chain(last_step_check)
        });

        meta.create_gate("q_step", |meta| {
            let q_usable = meta.query_selector(q_usable);
            let q_step_first = meta.query_selector(q_step_first);
            let q_step_last = meta.query_selector(q_step_last);
            let q_step = meta.query_advice(q_step, Rotation::cur());
            let num_rows_left_cur = meta.query_advice(num_rows_until_next_step, Rotation::cur());
            let num_rows_left_next = meta.query_advice(num_rows_until_next_step, Rotation::next());
            let num_rows_left_inverse = meta.query_advice(num_rows_inv, Rotation::cur());

            let mut cb = BaseConstraintBuilder::default();
            // q_step needs to be enabled on the first row
            // rw_counter starts at 1
            cb.condition(q_step_first, |cb| {
                cb.require_equal("q_step == 1", q_step.clone(), 1.expr());
                cb.require_equal(
                    "rw_counter is initialized to be 1",
                    step_curr.state.rw_counter.expr(),
                    1.expr(),
                )
            });
            // For every step, is_create and is_root are boolean.
            cb.condition(q_step.clone(), |cb| {
                cb.require_boolean(
                    "step.is_create is boolean",
                    step_curr.state.is_create.expr(),
                );
                cb.require_boolean("step.is_root is boolean", step_curr.state.is_root.expr());
            });
            // q_step needs to be enabled on the last row
            cb.condition(q_step_last, |cb| {
                cb.require_equal("q_step == 1", q_step.clone(), 1.expr());
            });
            // Except when step is enabled, the step counter needs to decrease by 1
            cb.condition(1.expr() - q_step.clone(), |cb| {
                cb.require_equal(
                    "num_rows_left_cur := num_rows_left_next + 1",
                    num_rows_left_cur.clone(),
                    num_rows_left_next + 1.expr(),
                );
            });
            // Enforce that q_step := num_rows_until_next_step == 0
            let is_zero = 1.expr() - (num_rows_left_cur.clone() * num_rows_left_inverse.clone());
            cb.require_zero(
                "num_rows_left_cur * is_zero == 0",
                num_rows_left_cur * is_zero.clone(),
            );
            cb.require_zero(
                "num_rows_left_inverse * is_zero == 0",
                num_rows_left_inverse * is_zero.clone(),
            );
            cb.require_equal("q_step == is_zero", q_step, is_zero);
            // On each usable row
            cb.gate(q_usable)
        });

        let mut stored_expressions_map = HashMap::new();

        macro_rules! configure_gadget {
            () => {
                // We create each gadget in a closure so that the stack required to hold
                // the gadget value before being copied to the box is freed immediately after
                // the boxed gadget is returned.
                // We put each gadget in a box so that they stay in the heap to keep
                // ExecutionConfig at a managable size.
                (|| {
                    Box::new(Self::configure_gadget(
                        meta,
                        advices,
                        q_usable,
                        q_step,
                        num_rows_until_next_step,
                        q_step_first,
                        q_step_last,
                        &challenges,
                        &step_curr,
                        &mut height_map,
                        &mut stored_expressions_map,
                        &mut instrument,
                    ))
                })()
            };
        }

        let cell_manager = step_curr.cell_manager.clone();

        let config = Self {
            q_usable,
            q_step,
            constants,
            num_rows_until_next_step,
            num_rows_inv,
            q_step_first,
            q_step_last,
            advices,
            // internal states
            begin_tx_gadget: configure_gadget!(),
            end_block_gadget: configure_gadget!(),
            end_inner_block_gadget: configure_gadget!(),
            end_tx_gadget: configure_gadget!(),
            // opcode gadgets
            add_sub_gadget: configure_gadget!(),
            addmod_gadget: configure_gadget!(),
            bitwise_gadget: configure_gadget!(),
            byte_gadget: configure_gadget!(),
            call_op_gadget: configure_gadget!(),
            call_value_gadget: configure_gadget!(),
            calldatacopy_gadget: configure_gadget!(),
            calldataload_gadget: configure_gadget!(),
            calldatasize_gadget: configure_gadget!(),
            caller_gadget: configure_gadget!(),
            chainid_gadget: configure_gadget!(),
            codecopy_gadget: configure_gadget!(),
            codesize_gadget: configure_gadget!(),
            comparator_gadget: configure_gadget!(),
            dup_gadget: configure_gadget!(),
            extcodehash_gadget: configure_gadget!(),
            extcodesize_gadget: configure_gadget!(),
            gas_gadget: configure_gadget!(),
            gasprice_gadget: configure_gadget!(),
            iszero_gadget: configure_gadget!(),
            jump_gadget: configure_gadget!(),
            jumpdest_gadget: configure_gadget!(),
            jumpi_gadget: configure_gadget!(),
            log_gadget: configure_gadget!(),
            memory_gadget: configure_gadget!(),
            msize_gadget: configure_gadget!(),
            mul_div_mod_gadget: configure_gadget!(),
            mulmod_gadget: configure_gadget!(),
            not_gadget: configure_gadget!(),
            origin_gadget: configure_gadget!(),
            pc_gadget: configure_gadget!(),
            pop_gadget: configure_gadget!(),
            push_gadget: configure_gadget!(),
            return_revert_gadget: configure_gadget!(),
            sdiv_smod_gadget: configure_gadget!(),
            selfbalance_gadget: configure_gadget!(),
            sha3_gadget: configure_gadget!(),
            address_gadget: configure_gadget!(),
            balance_gadget: configure_gadget!(),
            blockhash_gadget: configure_gadget!(),
            exp_gadget: configure_gadget!(),
            sar_gadget: configure_gadget!(),
            extcodecopy_gadget: configure_gadget!(),
            returndatasize_gadget: configure_gadget!(),
            returndatacopy_gadget: configure_gadget!(),
            create_gadget: configure_gadget!(),
            create2_gadget: configure_gadget!(),
            #[cfg(not(feature = "scroll"))]
            selfdestruct_gadget: configure_gadget!(),
            shl_shr_gadget: configure_gadget!(),
            signed_comparator_gadget: configure_gadget!(),
            signextend_gadget: configure_gadget!(),
            sload_gadget: configure_gadget!(),
            sstore_gadget: configure_gadget!(),
            stop_gadget: configure_gadget!(),
            swap_gadget: configure_gadget!(),
            block_ctx_u64_gadget: configure_gadget!(),
            block_ctx_u160_gadget: configure_gadget!(),
            block_ctx_u256_gadget: configure_gadget!(),
            // error gadgets
            error_oog_constant: configure_gadget!(),
            error_oog_static_memory_gadget: configure_gadget!(),
            error_stack: configure_gadget!(),
            error_oog_dynamic_memory_gadget: configure_gadget!(),
            error_oog_log: configure_gadget!(),
            error_oog_sload_sstore: configure_gadget!(),
            error_oog_call: configure_gadget!(),
            error_oog_memory_copy: configure_gadget!(),
            error_oog_account_access: configure_gadget!(),
            error_oog_sha3: configure_gadget!(),
            error_oog_exp: configure_gadget!(),
            error_oog_create2: configure_gadget!(),
            #[cfg(not(feature = "scroll"))]
            error_oog_self_destruct: configure_gadget!(),
            error_code_store: configure_gadget!(),
            error_invalid_jump: configure_gadget!(),
            error_invalid_opcode: configure_gadget!(),
            error_write_protection: configure_gadget!(),
            error_invalid_creation_code: configure_gadget!(),
            error_return_data_out_of_bound: configure_gadget!(),
            error_precompile_failed: configure_gadget!(),
            // step and presets
            step: step_curr,
            height_map,
            stored_expressions_map,
            instrument,
        };

        Self::configure_lookup(
            meta,
            fixed_table,
            byte_table,
            tx_table,
            rw_table,
            bytecode_table,
            block_table,
            copy_table,
            keccak_table,
            exp_table,
            &challenges,
            &cell_manager,
        );
        config
    }

    pub(crate) fn instrument(&self) -> &Instrument {
        &self.instrument
    }

    #[allow(clippy::too_many_arguments)]
    fn configure_gadget<G: ExecutionGadget<F>>(
        meta: &mut ConstraintSystem<F>,
        advices: [Column<Advice>; STEP_WIDTH],
        q_usable: Selector,
        q_step: Column<Advice>,
        num_rows_until_next_step: Column<Advice>,
        q_step_first: Selector,
        q_step_last: Selector,
        challenges: &Challenges<Expression<F>>,
        step_curr: &Step<F>,
        height_map: &mut HashMap<ExecutionState, usize>,
        stored_expressions_map: &mut HashMap<ExecutionState, Vec<StoredExpression<F>>>,
        instrument: &mut Instrument,
    ) -> G {
        // Configure the gadget with the max height first so we can find out the actual
        // height
        let height = {
            let dummy_step_next = Step::new(meta, advices, MAX_STEP_HEIGHT, true);
            let mut cb = EVMConstraintBuilder::new(
                step_curr.clone(),
                dummy_step_next,
                challenges,
                G::EXECUTION_STATE,
            );
            G::configure(&mut cb);
            let (_, _, height) = cb.build();
            height
        };

        // Now actually configure the gadget with the correct minimal height
        let step_next = &Step::new(meta, advices, height, true);
        let mut cb = EVMConstraintBuilder::new(
            step_curr.clone(),
            step_next.clone(),
            challenges,
            G::EXECUTION_STATE,
        );

        let gadget = G::configure(&mut cb);

        Self::configure_gadget_impl(
            meta,
            q_usable,
            q_step,
            num_rows_until_next_step,
            q_step_first,
            q_step_last,
            step_curr,
            step_next,
            height_map,
            stored_expressions_map,
            instrument,
            G::NAME,
            G::EXECUTION_STATE,
            height,
            cb,
        );

        gadget
    }

    #[allow(clippy::too_many_arguments)]
    fn configure_gadget_impl(
        meta: &mut ConstraintSystem<F>,
        q_usable: Selector,
        q_step: Column<Advice>,
        num_rows_until_next_step: Column<Advice>,
        q_step_first: Selector,
        q_step_last: Selector,
        step_curr: &Step<F>,
        step_next: &Step<F>,
        height_map: &mut HashMap<ExecutionState, usize>,
        stored_expressions_map: &mut HashMap<ExecutionState, Vec<StoredExpression<F>>>,
        instrument: &mut Instrument,
        name: &'static str,
        execution_state: ExecutionState,
        height: usize,
        mut cb: EVMConstraintBuilder<F>,
    ) {
        // Enforce the step height for this opcode
        let num_rows_until_next_step_next = query_expression(meta, |meta| {
            meta.query_advice(num_rows_until_next_step, Rotation::next())
        });
        cb.require_equal(
            "num_rows_until_next_step_next := height - 1",
            num_rows_until_next_step_next,
            (height - 1).expr(),
        );

        instrument.on_gadget_built(execution_state, &cb);

        let (constraints, stored_expressions, _) = cb.build();
        debug_assert!(
            !height_map.contains_key(&execution_state),
            "execution state already configured"
        );

        height_map.insert(execution_state, height);
        debug_assert!(
            !stored_expressions_map.contains_key(&execution_state),
            "execution state already configured"
        );
        stored_expressions_map.insert(execution_state, stored_expressions);

        // Enforce the logic for this opcode
        let sel_step: &dyn Fn(&mut VirtualCells<F>) -> Expression<F> =
            &|meta| meta.query_advice(q_step, Rotation::cur());
        let sel_step_first: &dyn Fn(&mut VirtualCells<F>) -> Expression<F> =
            &|meta| meta.query_selector(q_step_first);
        let sel_step_last: &dyn Fn(&mut VirtualCells<F>) -> Expression<F> =
            &|meta| meta.query_selector(q_step_last);
        let sel_not_step_last: &dyn Fn(&mut VirtualCells<F>) -> Expression<F> = &|meta| {
            meta.query_advice(q_step, Rotation::cur()) * not::expr(meta.query_selector(q_step_last))
        };

        for (selector, constraints) in [
            (sel_step, constraints.step),
            (sel_step_first, constraints.step_first),
            (sel_step_last, constraints.step_last),
            (sel_not_step_last, constraints.not_step_last),
        ] {
            if !constraints.is_empty() {
                meta.create_gate(name, |meta| {
                    let q_usable = meta.query_selector(q_usable);
                    let selector = selector(meta);
                    constraints.into_iter().map(move |(name, constraint)| {
                        (name, q_usable.clone() * selector.clone() * constraint)
                    })
                });
            }
        }

        // Enforce the state transitions for this opcode
        meta.create_gate("Constrain state machine transitions", |meta| {
            let q_usable = meta.query_selector(q_usable);
            let q_step = meta.query_advice(q_step, Rotation::cur());
            let q_step_last = meta.query_selector(q_step_last);

            // ExecutionState transition should be correct.
            iter::empty()
                .chain(
                    IntoIterator::into_iter([
                        (
                            "EndTx can only transit to BeginTx or EndInnerBlock",
                            ExecutionState::EndTx,
                            vec![ExecutionState::BeginTx, ExecutionState::EndInnerBlock],
                        ),
                        (
                            "EndInnerBlock can only transition to BeginTx, EndInnerBlock or EndBlock",
                            ExecutionState::EndInnerBlock,
                            vec![ExecutionState::BeginTx, ExecutionState::EndInnerBlock, ExecutionState::EndBlock],
                        ),
                        (
                            "EndBlock can only transit to EndBlock",
                            ExecutionState::EndBlock,
                            vec![ExecutionState::EndBlock],
                        ),
                    ])
                    .filter(move |(_, from, _)| *from == execution_state)
                    .map(|(_, _, to)| 1.expr() - step_next.execution_state_selector(to)),
                )
                .chain(
                    IntoIterator::into_iter([
                        (
                            "Only EndTx or EndInnerBlock can transit to BeginTx",
                            ExecutionState::BeginTx,
                            vec![ExecutionState::EndTx, ExecutionState::EndInnerBlock],
                        ),
                        (
                            "Only ExecutionState which halts or BeginTx can transit to EndTx",
                            ExecutionState::EndTx,
                            ExecutionState::iter()
                                .filter(ExecutionState::halts)
                                .chain(iter::once(ExecutionState::BeginTx))
                                .collect(),
                        ),
                        (
                            "Only EndInnerBlock or EndBlock can transit to EndBlock",
                            ExecutionState::EndBlock,
                            vec![ExecutionState::EndInnerBlock, ExecutionState::EndBlock],
                        ),
                        (
                            "Only EndTx or EndInnerBlock can transit to EndInnerBlock",
                            ExecutionState::EndInnerBlock,
                            vec![ExecutionState::EndTx, ExecutionState::EndInnerBlock],
                        ),
                    ])
                    .filter(move |(_, _, from)| !from.contains(&execution_state))
                    .map(|(_, to, _)| step_next.execution_state_selector([to])),
                )
                .chain(
                    IntoIterator::into_iter([
                        (
                            "EndInnerBlock -> BeginTx/EndInnerBlock: block number increases by one",
                            ExecutionState::EndInnerBlock,
                            vec![ExecutionState::BeginTx, ExecutionState::EndInnerBlock],
                            step_next.state.block_number.expr() - step_curr.state.block_number.expr() - 1.expr(),
                        ),
                        (
                            "EndInnerBlock -> EndBlock: block number does not change",
                            ExecutionState::EndInnerBlock,
                            vec![ExecutionState::EndBlock],
                            step_next.state.block_number.expr() - step_curr.state.block_number.expr(),
                        ),
                    ])
                    .filter(move |(_, from, _, _)| *from == execution_state)
                    .map(|(_, _, to, expr)| step_next.execution_state_selector(to) * expr)
                )
                .chain(
                    IntoIterator::into_iter([
                        (
                            "step_cur != EndInnerBlock: block number does not change",
                            ExecutionState::EndInnerBlock,
                            step_next.state.block_number.expr() - step_curr.state.block_number.expr(),
                        ),
                    ])
                    .filter(move |(_, from, _)| *from != execution_state)
                    .map(|(_, _, expr)| expr)
                )
                // Accumulate all state transition checks.
                // This can be done because all summed values are enforced to be boolean.
                .reduce(|accum, poly| accum + poly)
                .map(move |poly| {
                    q_usable.clone()
                        * q_step.clone()
                        * (1.expr() - q_step_last.clone())
                        * step_curr.execution_state_selector([execution_state])
                        * poly
                })
        });
    }

    #[allow(clippy::too_many_arguments)]
    fn configure_lookup(
        meta: &mut ConstraintSystem<F>,
        fixed_table: &dyn LookupTable<F>,
        byte_table: &dyn LookupTable<F>,
        tx_table: &dyn LookupTable<F>,
        rw_table: &dyn LookupTable<F>,
        bytecode_table: &dyn LookupTable<F>,
        block_table: &dyn LookupTable<F>,
        copy_table: &dyn LookupTable<F>,
        keccak_table: &dyn LookupTable<F>,
        exp_table: &dyn LookupTable<F>,
        challenges: &Challenges<Expression<F>>,
        cell_manager: &CellManager<F>,
    ) {
        for column in cell_manager.columns().iter() {
            if let CellType::Lookup(table) = column.cell_type {
                let name = format!("{:?}", table);
                meta.lookup_any(Box::leak(name.into_boxed_str()), |meta| {
                    let table_expressions = match table {
                        Table::Fixed => fixed_table,
                        Table::Tx => tx_table,
                        Table::Rw => rw_table,
                        Table::Bytecode => bytecode_table,
                        Table::Block => block_table,
                        Table::Copy => copy_table,
                        Table::Keccak => keccak_table,
                        Table::Exp => exp_table,
                    }
                    .table_exprs(meta);
                    vec![(
                        column.expr(),
                        rlc::expr(&table_expressions, challenges.lookup_input()),
                    )]
                });
            }
        }
        for column in cell_manager.columns().iter() {
            if let CellType::LookupByte = column.cell_type {
                meta.lookup_any("Byte lookup", |meta| {
                    let byte_table_expression = byte_table.table_exprs(meta)[0].clone();
                    vec![(column.expr(), byte_table_expression)]
                });
            }
        }
    }

    pub fn get_num_rows_required(&self, block: &Block<F>) -> usize {
        // Start at 1 so we can be sure there is an unused `next` row available
        let mut num_rows = 1;
        let evm_rows = block.circuits_params.max_evm_rows;
        if evm_rows == 0 {
            for transaction in &block.txs {
                for step in &transaction.steps {
                    num_rows += step.execution_state.get_step_height();
                }
            }
            num_rows += 1; // EndBlock
        } else {
            num_rows = block.circuits_params.max_evm_rows;
        }
        num_rows
    }

    /// Assign columns related to step counter
    fn assign_q_step(
        &self,
        region: &mut Region<'_, F>,
        offset: usize,
        height: usize,
    ) -> Result<(), Error> {
        // Name Advice columns
        for idx in 0..height {
            let offset = offset + idx;
            self.q_usable.enable(region, offset)?;
            region.assign_advice(
                || "step selector",
                self.q_step,
                offset,
                || Value::known(if idx == 0 { F::one() } else { F::zero() }),
            )?;
            let value = if idx == 0 {
                F::zero()
            } else {
                F::from((height - idx) as u64)
            };
            region.assign_advice(
                || "step height",
                self.num_rows_until_next_step,
                offset,
                || Value::known(value),
            )?;
            region.assign_advice(
                || "step height inv",
                self.num_rows_inv,
                offset,
                || Value::known(value.invert().unwrap_or(F::zero())),
            )?;
        }
        Ok(())
    }

    /// Assign block
    /// When exact is enabled, assign exact steps in block without padding for
    /// unit test purpose
    pub fn assign_block(
        &self,
        layouter: &mut impl Layouter<F>,
        block: &Block<F>,
        challenges: &Challenges<Value<F>>,
    ) -> Result<(), Error> {
        let mut is_first_time = true;

        layouter.assign_region(
            || "Execution step",
            |mut region| {
                if is_first_time {
                    is_first_time = false;
                    region.assign_advice(
                        || "step selector",
                        self.q_step,
                        self.get_num_rows_required(block) - 1,
                        || Value::known(F::zero()),
                    )?;
                    return Ok(());
                }
                let mut offset = 0;

                // Annotate the EVMCircuit columns within it's single region.
                self.annotate_circuit(&mut region);

                self.q_step_first.enable(&mut region, offset)?;

                let dummy_tx = Transaction::default();
                let last_call = block
                    .txs
                    .last()
                    .map(|tx| tx.calls[0].clone())
                    .unwrap_or_else(Call::default);
                let end_block_not_last = &block.end_block_not_last;
                let end_block_last = &block.end_block_last;
                // Collect all steps
                let mut steps = block
                    .txs
                    .iter()
                    .flat_map(|tx| {
                        tx.steps
                            .iter()
                            .map(move |step| (tx, &tx.calls[step.call_index], step))
                    })
                    .chain(std::iter::once((&dummy_tx, &last_call, end_block_not_last)))
                    .peekable();

                let evm_rows = block.circuits_params.max_evm_rows;
                let no_padding = evm_rows == 0;

                // part1: assign real steps
                loop {
                    let (transaction, call, step) = steps.next().expect("should not be empty");
                    let next = steps.peek();
                    if next.is_none() {
                        break;
                    }
                    let height = step.execution_state.get_step_height();

                    // Assign the step witness
                    if step.execution_state == ExecutionState::EndTx {
                        let mut tx = transaction.clone();
                        tx.call_data.clear();
                        tx.calls.clear();
                        tx.steps.clear();
                        tx.rlp_signed.clear();
                        tx.rlp_unsigned.clear();
                        let total_gas = {
                            let gas_used = tx.gas - step.gas_left;
                            let current_cumulative_gas_used: u64 = if tx.id == 1 {
                                0
                            } else {
                                // first transaction needs TxReceiptFieldTag::COUNT(3) lookups
                                // to tx receipt,
                                // while later transactions need 4 (with one extra cumulative
                                // gas read) lookups
                                let rw = &block.rws[(
                                    RwTableTag::TxReceipt,
                                    (tx.id - 2) * (TxReceiptFieldTag::COUNT + 1) + 2,
                                )];
                                rw.receipt_value()
                            };
                            current_cumulative_gas_used + gas_used
                        };
                        log::info!(
                            "offset {} tx_num {} total_gas {} assign last step {:?} of tx {:?}",
                            offset,
                            tx.id,
                            total_gas,
                            step,
                            tx
                        );
                    }
                    self.assign_exec_step(
                        &mut region,
                        offset,
                        block,
                        transaction,
                        call,
                        step,
                        height,
                        next.copied(),
                        challenges,
                    )?;

                    // q_step logic
                    self.assign_q_step(&mut region, offset, height)?;

                    offset += height;
                }

                // part2: assign non-last EndBlock steps when padding needed
                if !no_padding {
                    let height = ExecutionState::EndBlock.get_step_height();
                    debug_assert_eq!(height, 1);
                    // 1 for EndBlock(last), 1 for "part 4" cells
                    let last_row = evm_rows - 2;
                    log::trace!(
                        "assign non-last EndBlock in range [{},{})",
                        offset,
                        last_row
                    );
                    if offset > last_row {
                        log::error!(
                            "evm circuit row not enough, offset: {}, max_evm_rows: {}",
                            offset,
                            evm_rows
                        );
                        return Err(Error::Synthesis);
                    }
                    self.assign_same_exec_step_in_range(
                        &mut region,
                        offset,
                        last_row,
                        block,
                        &dummy_tx,
                        &last_call,
                        end_block_not_last,
                        height,
                        challenges,
                    )?;

                    for row_idx in offset..last_row {
                        self.assign_q_step(&mut region, row_idx, height)?;
                    }
                    offset = last_row;
                }

                // part3: assign the last EndBlock at offset `evm_rows - 1`
                let height = ExecutionState::EndBlock.get_step_height();
                debug_assert_eq!(height, 1);
                log::trace!("assign last EndBlock at offset {}", offset);
                self.assign_exec_step(
                    &mut region,
                    offset,
                    block,
                    &dummy_tx,
                    &last_call,
                    end_block_last,
                    height,
                    None,
                    challenges,
                )?;
                self.assign_q_step(&mut region, offset, height)?;
                // enable q_step_last
                self.q_step_last.enable(&mut region, offset)?;
                offset += height;

                // part4:
                // These are still referenced (but not used) in next rows
                region.assign_advice(
                    || "step height",
                    self.num_rows_until_next_step,
                    offset,
                    || Value::known(F::zero()),
                )?;
                region.assign_advice(
                    || "step height inv",
                    self.q_step,
                    offset,
                    || Value::known(F::zero()),
                )?;

                log::debug!("assign for region done at offset {}", offset);
                Ok(())
            },
        )?;
        log::debug!("assign_block done");
        Ok(())
    }

    fn annotate_circuit(&self, region: &mut Region<F>) {
        let groups = [
            ("EVM_lookup_fixed", FIXED_TABLE_LOOKUPS),
            ("EVM_lookup_tx", TX_TABLE_LOOKUPS),
            ("EVM_lookup_rw", RW_TABLE_LOOKUPS),
            ("EVM_lookup_bytecode", BYTECODE_TABLE_LOOKUPS),
            ("EVM_lookup_block", BLOCK_TABLE_LOOKUPS),
            ("EVM_lookup_copy", COPY_TABLE_LOOKUPS),
            ("EVM_lookup_keccak", KECCAK_TABLE_LOOKUPS),
            ("EVM_lookup_exp", EXP_TABLE_LOOKUPS),
            ("EVM_adv_phase2", N_PHASE2_COLUMNS),
            ("EVM_copy", N_COPY_COLUMNS),
            ("EVM_lookup_byte", N_BYTE_LOOKUPS),
            ("EVM_adv_phase1", N_PHASE1_COLUMNS),
        ];
        let mut group_index = 0;
        let mut index = 0;
        for col in self.advices {
            let (name, length) = groups[group_index];
            region.name_column(|| format!("{}_{}", name, index), col);
            index += 1;
            if index >= length {
                index = 0;
                group_index += 1;
            }
        }

        region.name_column(|| "EVM_q_step", self.q_step);
        region.name_column(|| "EVM_num_rows_inv", self.num_rows_inv);
        region.name_column(|| "EVM_rows_until_next_step", self.num_rows_until_next_step);
        region.name_column(|| "Copy_Constr_const", self.constants);
    }

    #[allow(clippy::too_many_arguments)]
    fn assign_same_exec_step_in_range(
        &self,
        region: &mut Region<'_, F>,
        offset_begin: usize,
        offset_end: usize,
        block: &Block<F>,
        transaction: &Transaction,
        call: &Call,
        step: &ExecStep,
        height: usize,
        challenges: &Challenges<Value<F>>,
    ) -> Result<(), Error> {
        if offset_end <= offset_begin {
            return Ok(());
        }
        assert_eq!(height, 1);
        assert!(step.rw_indices.is_empty());
        assert!(matches!(step.execution_state, ExecutionState::EndBlock));

        // Disable access to next step deliberately for "repeatable" step
        let region = &mut CachedRegion::<'_, '_, F>::new(
            region,
            challenges,
            self.advices.to_vec(),
            1,
            offset_begin,
        );
        self.assign_exec_step_int(region, offset_begin, block, transaction, call, step, false)?;

        region.replicate_assignment_for_range(
            || format!("repeat {:?} rows", step.execution_state),
            offset_begin + 1,
            offset_end,
        )?;

        Ok(())
    }

    #[allow(clippy::too_many_arguments)]
    fn assign_exec_step(
        &self,
        region: &mut Region<'_, F>,
        offset: usize,
        block: &Block<F>,
        transaction: &Transaction,
        call: &Call,
        step: &ExecStep,
        height: usize,
        next: Option<(&Transaction, &Call, &ExecStep)>,
        challenges: &Challenges<Value<F>>,
    ) -> Result<(), Error> {
        // Make the region large enough for the current step and the next step.
        // The next step's next step may also be accessed, so make the region large
        // enough for 3 steps.
        let region = &mut CachedRegion::<'_, '_, F>::new(
            region,
            challenges,
            self.advices.to_vec(),
            MAX_STEP_HEIGHT * 3,
            offset,
        );

        // Also set the witness of the next step.
        // These may be used in stored expressions and
        // so their witness values need to be known to be able
        // to correctly calculate the intermediate value.
        if let Some((transaction_next, call_next, step_next)) = next {
            self.assign_exec_step_int(
                region,
                offset + height,
                block,
                transaction_next,
                call_next,
                step_next,
                false,
            )?;
        }

        self.assign_exec_step_int(region, offset, block, transaction, call, step, true)
    }

    #[allow(clippy::too_many_arguments)]
    fn assign_exec_step_int(
        &self,
        region: &mut CachedRegion<'_, '_, F>,
        offset: usize,
        block: &Block<F>,
        transaction: &Transaction,
        call: &Call,
        step: &ExecStep,
        verbose: bool,
    ) -> Result<(), Error> {
        if verbose
            && !(matches!(step.execution_state, ExecutionState::EndBlock)
                && step.rw_indices.is_empty())
        {
            log::trace!(
                "assign_exec_step offset: {} state {:?} step: {:?} call: {:?}",
                offset,
                step.execution_state,
                step,
                call
            );
        }

        self.step
            .assign_exec_step(region, offset, block, transaction, call, step)?;

        macro_rules! assign_exec_step {
            ($gadget:expr) => {
                $gadget.assign_exec_step(region, offset, block, transaction, call, step)?
            };
        }

        match step.execution_state {
            // internal states
            ExecutionState::BeginTx => assign_exec_step!(self.begin_tx_gadget),
            ExecutionState::EndTx => assign_exec_step!(self.end_tx_gadget),
            ExecutionState::EndInnerBlock => assign_exec_step!(self.end_inner_block_gadget),
            ExecutionState::EndBlock => assign_exec_step!(self.end_block_gadget),
            // opcode
            ExecutionState::ADD_SUB => assign_exec_step!(self.add_sub_gadget),
            ExecutionState::ADDMOD => assign_exec_step!(self.addmod_gadget),
            ExecutionState::ADDRESS => assign_exec_step!(self.address_gadget),
            ExecutionState::BALANCE => assign_exec_step!(self.balance_gadget),
            ExecutionState::BITWISE => assign_exec_step!(self.bitwise_gadget),
            ExecutionState::BYTE => assign_exec_step!(self.byte_gadget),
            ExecutionState::CALL_OP => assign_exec_step!(self.call_op_gadget),
            ExecutionState::CALLDATACOPY => assign_exec_step!(self.calldatacopy_gadget),
            ExecutionState::CALLDATALOAD => assign_exec_step!(self.calldataload_gadget),
            ExecutionState::CALLDATASIZE => assign_exec_step!(self.calldatasize_gadget),
            ExecutionState::CALLER => assign_exec_step!(self.caller_gadget),
            ExecutionState::CALLVALUE => assign_exec_step!(self.call_value_gadget),
            ExecutionState::CHAINID => assign_exec_step!(self.chainid_gadget),
            ExecutionState::CODECOPY => assign_exec_step!(self.codecopy_gadget),
            ExecutionState::CODESIZE => assign_exec_step!(self.codesize_gadget),
            ExecutionState::CMP => assign_exec_step!(self.comparator_gadget),
            ExecutionState::DUP => assign_exec_step!(self.dup_gadget),
            ExecutionState::EXP => assign_exec_step!(self.exp_gadget),
            ExecutionState::EXTCODEHASH => assign_exec_step!(self.extcodehash_gadget),
            ExecutionState::EXTCODESIZE => assign_exec_step!(self.extcodesize_gadget),
            ExecutionState::GAS => assign_exec_step!(self.gas_gadget),
            ExecutionState::GASPRICE => assign_exec_step!(self.gasprice_gadget),
            ExecutionState::ISZERO => assign_exec_step!(self.iszero_gadget),
            ExecutionState::JUMP => assign_exec_step!(self.jump_gadget),
            ExecutionState::JUMPDEST => assign_exec_step!(self.jumpdest_gadget),
            ExecutionState::JUMPI => assign_exec_step!(self.jumpi_gadget),
            ExecutionState::LOG => assign_exec_step!(self.log_gadget),
            ExecutionState::MEMORY => assign_exec_step!(self.memory_gadget),
            ExecutionState::MSIZE => assign_exec_step!(self.msize_gadget),
            ExecutionState::MUL_DIV_MOD => assign_exec_step!(self.mul_div_mod_gadget),
            ExecutionState::MULMOD => assign_exec_step!(self.mulmod_gadget),
            ExecutionState::NOT => assign_exec_step!(self.not_gadget),
            ExecutionState::ORIGIN => assign_exec_step!(self.origin_gadget),
            ExecutionState::PC => assign_exec_step!(self.pc_gadget),
            ExecutionState::POP => assign_exec_step!(self.pop_gadget),
            ExecutionState::PUSH => assign_exec_step!(self.push_gadget),
            ExecutionState::RETURN_REVERT => assign_exec_step!(self.return_revert_gadget),
            ExecutionState::RETURNDATASIZE => assign_exec_step!(self.returndatasize_gadget),
            ExecutionState::RETURNDATACOPY => assign_exec_step!(self.returndatacopy_gadget),
            ExecutionState::SAR => assign_exec_step!(self.sar_gadget),
            ExecutionState::SCMP => assign_exec_step!(self.signed_comparator_gadget),
            ExecutionState::SDIV_SMOD => assign_exec_step!(self.sdiv_smod_gadget),
            ExecutionState::BLOCKCTXU64 => assign_exec_step!(self.block_ctx_u64_gadget),
            ExecutionState::BLOCKCTXU160 => assign_exec_step!(self.block_ctx_u160_gadget),
            ExecutionState::BLOCKCTXU256 => assign_exec_step!(self.block_ctx_u256_gadget),
            ExecutionState::BLOCKHASH => assign_exec_step!(self.blockhash_gadget),
            ExecutionState::SELFBALANCE => assign_exec_step!(self.selfbalance_gadget),
            ExecutionState::CREATE => assign_exec_step!(self.create_gadget),
            ExecutionState::CREATE2 => assign_exec_step!(self.create2_gadget),
            // dummy gadgets
            ExecutionState::EXTCODECOPY => assign_exec_step!(self.extcodecopy_gadget),
            ExecutionState::SELFDESTRUCT => {
                #[cfg(not(feature = "scroll"))]
                assign_exec_step!(self.selfdestruct_gadget)
            }
            // end of dummy gadgets
            ExecutionState::SHA3 => assign_exec_step!(self.sha3_gadget),
            ExecutionState::SHL_SHR => assign_exec_step!(self.shl_shr_gadget),
            ExecutionState::SIGNEXTEND => assign_exec_step!(self.signextend_gadget),
            ExecutionState::SLOAD => assign_exec_step!(self.sload_gadget),
            ExecutionState::SSTORE => assign_exec_step!(self.sstore_gadget),
            ExecutionState::STOP => assign_exec_step!(self.stop_gadget),
            ExecutionState::SWAP => assign_exec_step!(self.swap_gadget),
            // dummy errors
            ExecutionState::ErrorOutOfGasStaticMemoryExpansion => {
                assign_exec_step!(self.error_oog_static_memory_gadget)
            }
            ExecutionState::ErrorOutOfGasConstant => {
                assign_exec_step!(self.error_oog_constant)
            }
            ExecutionState::ErrorOutOfGasCall => {
                assign_exec_step!(self.error_oog_call)
            }
            ExecutionState::ErrorOutOfGasDynamicMemoryExpansion => {
                assign_exec_step!(self.error_oog_dynamic_memory_gadget)
            }
            ExecutionState::ErrorOutOfGasLOG => {
                assign_exec_step!(self.error_oog_log)
            }
            ExecutionState::ErrorOutOfGasSloadSstore => {
                assign_exec_step!(self.error_oog_sload_sstore)
            }
            ExecutionState::ErrorOutOfGasMemoryCopy => {
                assign_exec_step!(self.error_oog_memory_copy)
            }
            ExecutionState::ErrorOutOfGasAccountAccess => {
                assign_exec_step!(self.error_oog_account_access)
            }
            ExecutionState::ErrorOutOfGasSHA3 => {
                assign_exec_step!(self.error_oog_sha3)
            }
            ExecutionState::ErrorOutOfGasEXP => {
                assign_exec_step!(self.error_oog_exp)
            }
            ExecutionState::ErrorOutOfGasCREATE2 => {
                assign_exec_step!(self.error_oog_create2)
            }
            ExecutionState::ErrorOutOfGasSELFDESTRUCT => {
                #[cfg(not(feature = "scroll"))]
                assign_exec_step!(self.error_oog_self_destruct)
            }
            ExecutionState::ErrorCodeStore => {
                assign_exec_step!(self.error_code_store)
            }
            ExecutionState::ErrorStack => {
                assign_exec_step!(self.error_stack)
            }
            ExecutionState::ErrorInvalidJump => {
                assign_exec_step!(self.error_invalid_jump)
            }
            ExecutionState::ErrorInvalidOpcode => {
                assign_exec_step!(self.error_invalid_opcode)
            }
            ExecutionState::ErrorWriteProtection => {
                assign_exec_step!(self.error_write_protection)
            }
            ExecutionState::ErrorInvalidCreationCode => {
                assign_exec_step!(self.error_invalid_creation_code)
            }
            ExecutionState::ErrorReturnDataOutOfBound => {
                assign_exec_step!(self.error_return_data_out_of_bound)
            }
            ExecutionState::ErrorPrecompileFailed => {
                assign_exec_step!(self.error_precompile_failed)
            }
        }

        // Fill in the witness values for stored expressions
        let assigned_stored_expressions = self.assign_stored_expressions(region, offset, step)?;

        // enable with `CHECK_RW_LOOKUP=true`
        if *CHECK_RW_LOOKUP && verbose {
            let is_padding_step = matches!(step.execution_state, ExecutionState::EndBlock)
                && step.rw_indices.is_empty();
            if !is_padding_step {
                // expensive function call
                Self::check_rw_lookup(
                    &assigned_stored_expressions,
                    offset,
                    step,
                    call,
                    transaction,
                    block,
                    region.challenges(),
                );
            }
        }
        //}
        Ok(())
    }

    fn assign_stored_expressions(
        &self,
        region: &mut CachedRegion<'_, '_, F>,
        offset: usize,
        step: &ExecStep,
    ) -> Result<Vec<(String, F)>, Error> {
        let mut assigned_stored_expressions = Vec::new();
        for stored_expression in self
            .stored_expressions_map
            .get(&step.execution_state)
            .unwrap_or_else(|| panic!("Execution state unknown: {:?}", step.execution_state))
        {
            let assigned = stored_expression.assign(region, offset)?;
            assigned.map(|v| {
                let name = stored_expression.name.clone();
                assigned_stored_expressions.push((name, v));
            });
        }
        Ok(assigned_stored_expressions)
    }

    fn check_rw_lookup(
        assigned_stored_expressions: &[(String, F)],
        offset: usize,
        step: &ExecStep,
        call: &Call,
        transaction: &Transaction,
        block: &Block<F>,
        challenges: &Challenges<Value<F>>,
    ) {
        let mut evm_randomness = F::zero();
        challenges.evm_word().map(|v| evm_randomness = v);
        let mut lookup_randomness = F::zero();
        challenges.lookup_input().map(|v| lookup_randomness = v);
        if evm_randomness.is_zero_vartime() || lookup_randomness.is_zero_vartime() {
            // challenges not ready
            return;
        }
        let mut assigned_rw_values = Vec::new();
        for (name, v) in assigned_stored_expressions {
            if name.starts_with("rw lookup ")
                && !v.is_zero_vartime()
                && !assigned_rw_values.contains(&(name.clone(), *v))
            {
                assigned_rw_values.push((name.clone(), *v));
            }
        }

        let rlc_assignments: BTreeSet<_> = step
            .rw_indices
            .iter()
            .map(|rw_idx| block.rws[*rw_idx])
            .map(|rw| {
                rw.table_assignment_aux(evm_randomness)
                    .rlc(lookup_randomness)
            })
            .fold(BTreeSet::<F>::new(), |mut set, value| {
                set.insert(value);
                set
            });

        // Check that every rw_lookup assigned from the execution steps in the EVM
        // Circuit is in the set of rw operations generated by the step.
        let mut log_ctx_done = false;
        let mut log_ctx = |assigned_rw_values: &[(String, F)]| {
            if log_ctx_done {
                return;
            }
            log_ctx_done = true;
            log::error!("assigned_rw_values {:?}", assigned_rw_values);
            for (idx, rw_idx) in step.rw_indices.iter().enumerate() {
                log::error!(
                    "{}th rw of step: {:?} rlc {:?}",
                    idx,
                    block.rws[*rw_idx],
                    block.rws[*rw_idx]
                        .table_assignment_aux(evm_randomness)
                        .rlc(lookup_randomness)
                );
            }
            let mut tx = transaction.clone();
            tx.call_data.clear();
            tx.calls.clear();
            tx.steps.clear();
            log::error!(
                "ctx: offset {} step {:?}. call: {:?}, tx: {:?}",
                offset,
                step,
                call,
                tx
            );
        };
        for (idx, assigned_rw_value) in assigned_rw_values.iter().enumerate() {
            let (_name, value) = assigned_rw_value;
            if idx >= step.rw_indices.len() {
                log_ctx(&assigned_rw_values);
                panic!(
                    "invalid rw len exp {} witness {}",
                    assigned_rw_values.len(),
                    step.rw_indices.len()
                );
            }
            // Check that the number of rw operations generated from the bus-mapping
            // correspond to the number of assigned rw lookups by the EVM Circuit
            // plus the number of rw lookups done by the copy circuit.
            if step.rw_indices.len()
                != assigned_rw_values.len() + step.copy_rw_counter_delta as usize
            {
                log::error!(
                "step.rw_indices.len: {} != assigned_rw_values.len: {} + step.copy_rw_counter_delta: {} in step: {:?}", 
                step.rw_indices.len(),
                assigned_rw_values.len(),
                step.copy_rw_counter_delta,
                step
            );
            }
            let mut rev_count = 0;
            let is_rev = if assigned_rw_value.0.contains(" with reversion") {
                rev_count += 1;
                true
            } else {
                false
            };
            assert!(
                rev_count <= step.reversible_write_counter_delta,
                "Assigned {} reversions, but step only has {}",
                rev_count,
                step.reversible_write_counter_delta
            );
            // In the EVM Circuit, reversion rw lookups are assigned after their
            // corresponding rw lookup, but in the bus-mapping they are
            // generated at the end of the step.
            let idx = if is_rev {
                step.rw_indices.len() - rev_count
            } else {
                idx - rev_count
            };
            let rw_idx = step.rw_indices[idx];
            let rw = block.rws[rw_idx];
            let table_assignments = rw.table_assignment_aux(evm_randomness);
            let rlc = table_assignments.rlc(lookup_randomness);

            if !rlc_assignments.contains(value) {
                log_ctx(&assigned_rw_values);
                log::error!(
                    "incorrect rw witness. input_value {:?}, name \"{}\". table_value {:?}, table_assignments {:?}, rw {:?}, index {:?}, {}th rw of step",
                    assigned_rw_values[idx].1,
                    assigned_rw_values[idx].0,
                    rlc,
                    table_assignments,
                    rw,
                    rw_idx, idx);

                // debug_assert_eq!(
                //    rlc, assigned_rw_values[idx].1,
                //    "left is witness, right is expression"
                // );
            }
        }
        // for (idx, assigned_rw_value) in assigned_rw_values.iter().enumerate()
        // {     let rw_idx = step.rw_indices[idx];
        //     let rw = block.rws[rw_idx];
        //     let table_assignments =
        // rw.table_assignment_aux(block.randomness);     let rlc =
        // table_assignments.rlc(block.randomness);     if rlc !=
        // assigned_rw_value.1 {         log::error!(
        //             "incorrect rw witness. lookup input name:
        // \"{}\"\n{:?}\nrw: {:?}, rw index: {:?}, {}th rw of step {:?}",
        //             assigned_rw_value.0,
        //             assigned_rw_value.1,
        //             rw,
        //             rw_idx,
        //             idx,
        //             step.execution_state);
        //     }
        // }
    }
}<|MERGE_RESOLUTION|>--- conflicted
+++ resolved
@@ -92,10 +92,7 @@
 mod error_oog_exp;
 mod error_oog_log;
 mod error_oog_memory_copy;
-<<<<<<< HEAD
 mod error_oog_sha3;
-=======
->>>>>>> 3902437a
 mod error_oog_sload_sstore;
 mod error_oog_static_memory;
 mod error_precompile_failed;
@@ -177,10 +174,7 @@
 use error_oog_exp::ErrorOOGExpGadget;
 use error_oog_log::ErrorOOGLogGadget;
 use error_oog_memory_copy::ErrorOOGMemoryCopyGadget;
-<<<<<<< HEAD
 use error_oog_sha3::ErrorOOGSha3Gadget;
-=======
->>>>>>> 3902437a
 use error_oog_sload_sstore::ErrorOOGSloadSstoreGadget;
 use error_oog_static_memory::ErrorOOGStaticMemoryGadget;
 use error_precompile_failed::ErrorPrecompileFailedGadget;
@@ -337,19 +331,11 @@
     error_write_protection: Box<ErrorWriteProtectionGadget<F>>,
     error_oog_dynamic_memory_gadget: Box<ErrorOOGDynamicMemoryGadget<F>>,
     error_oog_log: Box<ErrorOOGLogGadget<F>>,
-<<<<<<< HEAD
     error_oog_account_access: Box<ErrorOOGAccountAccessGadget<F>>,
     error_oog_sha3: Box<ErrorOOGSha3Gadget<F>>,
     error_oog_create2: Box<ErrorOOGCreate2Gadget<F>>,
     error_code_store: Box<ErrorCodeStoreGadget<F>>,
     #[cfg(not(feature = "scroll"))]
-=======
-    error_oog_account_access:
-        Box<DummyGadget<F, 0, 0, { ExecutionState::ErrorOutOfGasAccountAccess }>>,
-    error_oog_sha3: Box<DummyGadget<F, 0, 0, { ExecutionState::ErrorOutOfGasSHA3 }>>,
-    error_oog_ext_codecopy: Box<DummyGadget<F, 0, 0, { ExecutionState::ErrorOutOfGasEXTCODECOPY }>>,
-    error_oog_create2: Box<DummyGadget<F, 0, 0, { ExecutionState::ErrorOutOfGasCREATE2 }>>,
->>>>>>> 3902437a
     error_oog_self_destruct:
         Box<DummyGadget<F, 0, 0, { ExecutionState::ErrorOutOfGasSELFDESTRUCT }>>,
     error_invalid_jump: Box<ErrorInvalidJumpGadget<F>>,
