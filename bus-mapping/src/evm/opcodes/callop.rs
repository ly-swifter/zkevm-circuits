--- conflicted
+++ resolved
@@ -269,17 +269,6 @@
                     callee_gas_left,
                 );
 
-<<<<<<< HEAD
-                log::info!(
-                    "precompile returned {:?} with len {} and gas {} and is_success {}",
-                    result,
-                    result.len(),
-                    contract_gas_cost,
-                    call.is_success(),
-                );
-
-=======
->>>>>>> 4cd59565
                 // mutate the caller memory.
                 let caller_ctx_mut = state.caller_ctx_mut()?;
                 caller_ctx_mut.return_data = result.clone();
