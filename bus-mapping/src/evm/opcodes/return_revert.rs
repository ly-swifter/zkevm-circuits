use super::{Opcode, MemoryKind};
use crate::{
    circuit_input_builder::{CircuitInputStateRef, CopyDataType, CopyEvent, NumberOrHash},
    evm::opcodes::ExecStep,
    operation::{AccountField, AccountOp, CallContextField, MemoryOp, RW, MemoryWordOp},
    state_db::CodeDB,
    Error,
};
use eth_types::{Bytecode, GethExecStep, ToWord, Word, H256};
use ethers_core::utils::keccak256;

#[derive(Debug, Copy, Clone)]
pub(crate) struct ReturnRevert;

impl Opcode for ReturnRevert {
    fn gen_associated_ops(
        state: &mut CircuitInputStateRef,
        steps: &[GethExecStep],
    ) -> Result<Vec<ExecStep>, Error> {
        let step = &steps[0];
        let mut exec_step = state.new_step(step)?;

        let offset = step.stack.nth_last(0)?;
        let length = step.stack.nth_last(1)?;
        state.stack_read(&mut exec_step, step.stack.nth_last_filled(0), offset)?;
        state.stack_read(&mut exec_step, step.stack.nth_last_filled(1), length)?;

        if !length.is_zero() {
            state
                .call_ctx_mut()?
                .memory
                .extend_at_least((offset.low_u64() + length.low_u64()).try_into().unwrap());
        }

        let call = state.call()?.clone();
        state.call_context_read(
            &mut exec_step,
            call.call_id,
            CallContextField::IsSuccess,
            call.is_success.to_word(),
        );

        // Get low Uint64 of offset.
        let offset = offset.low_u64() as usize;
        let length = length.as_usize();

        // Case A in the spec.
        if call.is_create() && call.is_success && length > 0 {
            // Note: handle_return updates state.code_db. All we need to do here is push the
            // copy event.
            let code_info = handle_create(
                state,
                &mut exec_step,
                Source {
                    id: call.call_id,
                    offset,
                    length,
                },
            )?;

            for (field, value) in [
                (CallContextField::CallerId, call.caller_id.to_word()),
                (CallContextField::CalleeAddress, call.address.to_word()),
                (
                    CallContextField::RwCounterEndOfReversion,
                    call.rw_counter_end_of_reversion.to_word(),
                ),
                (CallContextField::IsPersistent, call.is_persistent.to_word()),
            ] {
                state.call_context_read(&mut exec_step, state.call()?.call_id, field, value);
            }

            #[cfg(feature = "scroll")]
            state.push_op_reversible(
                &mut exec_step,
                AccountOp {
                    address: state.call()?.address,
                    field: AccountField::KeccakCodeHash,
                    value: code_info.keccak_hash.to_word(),
                    value_prev: crate::util::KECCAK_CODE_HASH_ZERO.to_word(),
                },
            )?;
            state.push_op_reversible(
                &mut exec_step,
                AccountOp {
                    address: state.call()?.address,
                    field: AccountField::CodeHash,
                    value: code_info.hash.to_word(),
                    value_prev: CodeDB::empty_code_hash().to_word(),
                },
            )?;
            #[cfg(feature = "scroll")]
            state.push_op_reversible(
                &mut exec_step,
                AccountOp {
                    address: state.call()?.address,
                    field: AccountField::CodeSize,
                    value: code_info.size.to_word(),
                    value_prev: eth_types::Word::zero(),
                },
            )?;
        }

        // Case B in the specs.
        if call.is_root {
            state.call_context_read(
                &mut exec_step,
                call.call_id,
                CallContextField::IsPersistent,
                call.is_persistent.to_word(),
            );
        }

        // Case C in the specs.
        if !call.is_root {
            state.handle_restore_context(steps, &mut exec_step)?;
        }

        // Case D in the specs.
        if !call.is_root && !call.is_create() {
            for (field, value) in [
                (CallContextField::ReturnDataOffset, call.return_data_offset),
                (CallContextField::ReturnDataLength, call.return_data_length),
            ] {
                state.call_context_read(&mut exec_step, call.call_id, field, value.into());
            }

            let callee_memory = state.call_ctx()?.memory.clone();
            let caller_ctx = state.caller_ctx_mut()?;
            caller_ctx.return_data = callee_memory
                .0
                .get(offset..offset + length)
                .unwrap_or_default()
                .to_vec();

            let return_data_length = usize::try_from(call.return_data_length).unwrap();
            let copy_length = std::cmp::min(return_data_length, length);
            if copy_length > 0 {
                // reconstruction
                let return_offset = call.return_data_offset.try_into().unwrap();
                caller_ctx.memory.0[return_offset..return_offset + copy_length]
                    .copy_from_slice(&callee_memory.0[offset..offset + copy_length]);

                handle_copy(
                    state,
                    &mut exec_step,
                    Source {
                        id: call.call_id,
                        offset,
                        length,
                    },
                    Destination {
                        id: call.caller_id,
                        offset: return_offset,
                        length: return_data_length,
                    },
                )?;
            }
        }

        state.handle_return(step)?;
        Ok(vec![exec_step])
    }
}

struct Source {
    id: usize,
    offset: usize,
    length: usize,
}

struct Destination {
    id: usize,
    offset: usize,
    length: usize,
}

// handle non root & non create case
fn handle_copy(
    state: &mut CircuitInputStateRef,
    step: &mut ExecStep,
    source: Source,
    destination: Destination,
) -> Result<(), Error> {
    let copy_length = std::cmp::min(source.length, destination.length);
    let bytes: Vec<_> = state.call_ctx()?.memory.0[source.offset..source.offset + copy_length]
        .iter()
        .map(|byte| (*byte, false, false))
        .collect();

    let rw_counter_start = state.block_ctx.rwc;
    let (_, src_begin_slot) = state.get_addr_shift_slot(source.offset as u64).unwrap();
    let (_, src_end_slot) = state.get_addr_shift_slot((source.offset + copy_length) as u64).unwrap();
    let (_, dst_begin_slot) = state.get_addr_shift_slot(destination.offset as u64).unwrap();
    let (_, dst_end_slot) = state.get_addr_shift_slot((destination.offset + copy_length) as u64).unwrap();
    // callee‘s memory
    let mut callee_memory = state.call_ctx_mut()?.memory.clone();
    let mut minimal_length = src_end_slot as usize + 32;
    callee_memory.extend_at_least(minimal_length);
    // caller's memory
    let mut caller_memory = state.caller_ctx_mut()?.memory.clone();
     minimal_length = dst_end_slot as usize + 32;
    caller_memory.extend_at_least(minimal_length);


    let src_slot_bytes =
        callee_memory.0[src_begin_slot as usize..(src_end_slot + 32) as usize].to_vec();
    let dst_slot_bytes =
        caller_memory.0[dst_begin_slot as usize..(dst_end_slot + 32) as usize].to_vec();
    let mut src_chunk_index = src_begin_slot;
    let mut dst_chunk_index = dst_begin_slot;

<<<<<<< HEAD
    // memory word read from src
    for chunk in src_slot_bytes.chunks(32) {
        let src_word = Word::from_big_endian(&chunk);
=======
    // memory word read from src 
    for (read_chunk, write_chunk) in src_slot_bytes.chunks(32).zip(dst_slot_bytes.chunks(32)) {
        let src_word = Word::from_big_endian(&read_chunk);
>>>>>>> b881f215
        // read memory
        state.push_op(
            step,
            RW::READ,
            MemoryWordOp::new(source.id, src_chunk_index.into(), src_word),
        );
        let dest_word = Word::from_big_endian(&write_chunk);
        // write memory
        state.push_op(
            step,
            RW::WRITE,
            MemoryWordOp::new(destination.id, dst_chunk_index.into(), dest_word),
        );
        dst_chunk_index  += 32;
        src_chunk_index  += 32;
    }

    // memory word write to destination
    let mut copy_steps = Vec::with_capacity(source.length as usize);
    let mut copy_start = 0u64;
    let mut first_set = true;
    for idx in 0..src_slot_bytes.len() {
        let value = callee_memory.0[src_begin_slot as usize + idx];
        if idx as u64 + src_begin_slot < source.offset as u64 {
            // front mask byte
            copy_steps.push((value, false, true));
        } else if idx as u64 + src_begin_slot >= (source.offset + source.length) as u64 {
            // back mask byte
            copy_steps.push((value, false, true));
        } else {
            // real copy byte
            if first_set {
                copy_start = idx as u64;
                first_set = false;
            }

            copy_steps.push(bytes[idx - copy_start as usize]);
        }
    }

    state.push_copy(
        step,
        CopyEvent {
            rw_counter_start,
            src_type: CopyDataType::Memory,
            src_id: NumberOrHash::Number(source.id),
            src_addr: source.offset.try_into().unwrap(),
            src_addr_end: (source.offset + source.length).try_into().unwrap(),
            dst_type: CopyDataType::Memory,
            dst_id: NumberOrHash::Number(destination.id),
            dst_addr: destination.offset.try_into().unwrap(),
            log_id: None,
            bytes: copy_steps,
            aux_bytes: None, // FIXME
        },
    );

    Ok(())
}

struct AccountCodeInfo {
    keccak_hash: H256,
    hash: H256,
    size: usize,
}

fn handle_create(
    state: &mut CircuitInputStateRef,
    step: &mut ExecStep,
    source: Source,
) -> Result<AccountCodeInfo, Error> {
    let values = state.call_ctx()?.memory.0[source.offset..source.offset + source.length].to_vec();
    let keccak_hash = H256(keccak256(&values));
    let code_hash = CodeDB::hash(&values);
    let size = values.len();
    let dst_id = NumberOrHash::Hash(code_hash);
    let bytes: Vec<_> = Bytecode::from(values)
        .code
        .iter()
        .map(|element| (element.value, element.is_code, false))
        .collect();

    let rw_counter_start = state.block_ctx.rwc;
    let (_, dst_begin_slot) = state.get_addr_shift_slot(source.offset as u64).unwrap();
    let (_, dst_end_slot) = state
        .get_addr_shift_slot((source.offset + source.length) as u64)
        .unwrap();
    let mut memory = state.call_ctx_mut()?.memory.clone();

    let minimal_length = dst_end_slot as usize + 32;
    memory.extend_at_least(minimal_length);
    // collect all bytecode to memory with padding word
    let create_slot_bytes =
        memory.0[dst_begin_slot as usize..(dst_end_slot + 32) as usize].to_vec();

    let mut copy_start = 0u64;
    let mut first_set = true;
    let mut chunk_index = dst_begin_slot;
    // memory word writes to destination word
    for chunk in create_slot_bytes.chunks(32) {
        let dest_word = Word::from_big_endian(&chunk);
        // read memory
        state.memory_read_word(step, chunk_index.into(), dest_word)?;
        chunk_index = chunk_index + 32;
    }

    let mut copy_steps = Vec::with_capacity(source.length as usize);
    for idx in 0..create_slot_bytes.len() {
        let value = memory.0[dst_begin_slot as usize + idx];
        if idx as u64 + dst_begin_slot < source.offset as u64 {
            // front mask byte
            copy_steps.push((value, false, true));
        } else if idx as u64 + dst_begin_slot >= (source.offset + source.length) as u64 {
            // back mask byte
            copy_steps.push((value, false, true));
        } else {
            // real copy byte
            if first_set {
                copy_start = idx as u64;
                first_set = false;
            }

            copy_steps.push(bytes[idx - copy_start as usize]);
        }
    }

    state.push_copy(
        step,
        CopyEvent {
            rw_counter_start,
            src_type: CopyDataType::Memory,
            src_id: NumberOrHash::Number(source.id),
            src_addr: source.offset.try_into().unwrap(),
            src_addr_end: (source.offset + source.length).try_into().unwrap(),
            dst_type: CopyDataType::Bytecode,
            dst_id,
            dst_addr: 0,
            log_id: None,
            bytes: copy_steps,
            aux_bytes: None, // FIXME
        },
    );

    Ok(AccountCodeInfo {
        keccak_hash,
        hash: code_hash,
        size,
    })
}

#[cfg(test)]
mod return_tests {
    use crate::mock::BlockData;
    use eth_types::{bytecode, geth_types::GethData, word};
    use mock::{
        test_ctx::helpers::{account_0_code_account_1_no_code, tx_from_1_to_0},
        TestContext,
    };

    #[test]
    fn test_ok() {
        // // deployed contract
        // PUSH1 0x20
        // PUSH1 0
        // PUSH1 0
        // CALLDATACOPY
        // PUSH1 0x20
        // PUSH1 0
        // RETURN
        //
        // bytecode: 0x6020600060003760206000F3
        //
        // // constructor
        // PUSH12 0x6020600060003760206000F3
        // PUSH1 0
        // MSTORE
        // PUSH1 0xC
        // PUSH1 0x14
        // RETURN
        //
        // bytecode: 0x6B6020600060003760206000F3600052600C6014F3
        let code = bytecode! {
            PUSH21(word!("6B6020600060003760206000F3600052600C6014F3"))
            PUSH1(0)
            MSTORE

            PUSH1 (0x15)
            PUSH1 (0xB)
            PUSH1 (0)
            CREATE

            PUSH1 (0x20)
            PUSH1 (0x20)
            PUSH1 (0x20)
            PUSH1 (0)
            PUSH1 (0)
            DUP6
            PUSH2 (0xFFFF)
            CALL
            STOP
        };
        // Get the execution steps from the external tracer
        let block: GethData = TestContext::<2, 1>::new(
            None,
            account_0_code_account_1_no_code(code),
            tx_from_1_to_0,
            |block, _tx| block.number(0xcafeu64),
        )
        .unwrap()
        .into();

        let mut builder = BlockData::new_from_geth_data(block.clone()).new_circuit_input_builder();
        builder
            .handle_block(&block.eth_block, &block.geth_traces)
            .unwrap();
    }

    #[test]
    fn test_revert() {
        // // deployed contract
        // PUSH1 0x20
        // PUSH1 0
        // PUSH1 0
        // CALLDATACOPY
        // PUSH1 0x20
        // PUSH1 0
        // REVERT
        //
        // bytecode: 0x6020600060003760206000FD
        //
        // // constructor
        // PUSH12 0x6020600060003760206000FD
        // PUSH1 0
        // MSTORE
        // PUSH1 0xC
        // PUSH1 0x14
        // RETURN
        //
        // bytecode: 0x6B6020600060003760206000FD600052600C6014F3
        let code = bytecode! {
            PUSH21(word!("6B6020600060003760206000FD600052600C6014F3"))
            PUSH1(0)
            MSTORE

            PUSH1 (0x15)
            PUSH1 (0xB)
            PUSH1 (0)
            CREATE

            PUSH1 (0x20)
            PUSH1 (0x20)
            PUSH1 (0x20)
            PUSH1 (0)
            PUSH1 (0)
            DUP6
            PUSH2 (0xFFFF)
            CALL
            STOP
        };
        // Get the execution steps from the external tracer
        let block: GethData = TestContext::<2, 1>::new(
            None,
            account_0_code_account_1_no_code(code),
            tx_from_1_to_0,
            |block, _tx| block.number(0xcafeu64),
        )
        .unwrap()
        .into();

        let mut builder = BlockData::new_from_geth_data(block.clone()).new_circuit_input_builder();
        builder
            .handle_block(&block.eth_block, &block.geth_traces)
            .unwrap();
    }
}<|MERGE_RESOLUTION|>--- conflicted
+++ resolved
@@ -210,15 +210,9 @@
     let mut src_chunk_index = src_begin_slot;
     let mut dst_chunk_index = dst_begin_slot;
 
-<<<<<<< HEAD
-    // memory word read from src
-    for chunk in src_slot_bytes.chunks(32) {
-        let src_word = Word::from_big_endian(&chunk);
-=======
     // memory word read from src 
     for (read_chunk, write_chunk) in src_slot_bytes.chunks(32).zip(dst_slot_bytes.chunks(32)) {
         let src_word = Word::from_big_endian(&read_chunk);
->>>>>>> b881f215
         // read memory
         state.push_op(
             step,
